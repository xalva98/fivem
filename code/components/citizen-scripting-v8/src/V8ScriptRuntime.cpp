/*
 * This file is part of the CitizenFX project - http://citizen.re/
 *
 * See LICENSE and MENTIONS in the root of the source tree for information
 * regarding licensing.
 */

#include "StdInc.h"
#include "fxScripting.h"
#include <ManifestVersion.h>

#ifndef IS_FXSERVER
static constexpr std::pair<const char*, ManifestVersion> g_scriptVersionPairs[] = {
	{ "natives_universal.js", guid_t{ 0 } }
};
#else
static constexpr std::pair<const char*, ManifestVersion> g_scriptVersionPairs[] = {
	{ "natives_blank.js", guid_t{ 0 } }
};
#endif

#include <include/v8.h>
#include <include/v8-profiler.h>
#include <include/libplatform/libplatform.h>

#include <node.h>
#include "UvLoopManager.h"

#include <V8Debugger.h>

#include <om/OMComponent.h>

#include <Resource.h>

#include <fstream>

#include <Error.h>

static const char* g_platformScripts[] = {
	"citizen:/scripting/v8/console.js",
	"citizen:/scripting/v8/timer.js",
	"citizen:/scripting/v8/msgpack.js",
	"citizen:/scripting/v8/eventemitter2.js",
	"citizen:/scripting/v8/main.js"
};

using namespace v8;

namespace fx
{
static Isolate* GetV8Isolate();

static Platform* GetV8Platform();

#ifdef IS_FXSERVER
static node::IsolateData* GetNodeIsolate();
#endif

struct PointerFieldEntry
{
	bool empty;
	uintptr_t value;

	PointerFieldEntry()
	{
		empty = true;
	}
};

struct PointerField
{
	PointerFieldEntry data[64];
};

class V8ScriptRuntime : public OMClass<V8ScriptRuntime, IScriptRuntime, IScriptFileHandlingRuntime, IScriptTickRuntime, IScriptEventRuntime, IScriptRefRuntime>
{
private:
	typedef std::function<void(const char*, const char*, size_t, const char*)> TEventRoutine;

	typedef std::function<void(int32_t, const char*, size_t, char**, size_t*)> TCallRefRoutine;

	typedef std::function<int32_t(int32_t)> TDuplicateRefRoutine;

	typedef std::function<void(int32_t)> TDeleteRefRoutine;

private:
	UniquePersistent<Context> m_context;

	std::function<void()> m_tickRoutine;

	TEventRoutine m_eventRoutine;

	TCallRefRoutine m_callRefRoutine;

	TDuplicateRefRoutine m_duplicateRefRoutine;

	TDeleteRefRoutine m_deleteRefRoutine;

	IScriptHost* m_scriptHost;

	IScriptHostWithResourceData* m_resourceHost;

	IScriptHostWithManifest* m_manifestHost;

	int m_instanceId;

	void* m_parentObject;

	PointerField m_pointerFields[3];

	// string values, which need to be persisted across calls as well
	std::unique_ptr<String::Utf8Value> m_stringValues[50];

	int m_curStringValue;

private:
	result_t LoadFileInternal(OMPtr<fxIStream> stream, char* scriptFile, Local<Script>* outScript);

	result_t LoadHostFileInternal(char* scriptFile, Local<Script>* outScript);

	result_t LoadSystemFileInternal(char* scriptFile, Local<Script>* outScript);

	result_t RunFileInternal(char* scriptFile, std::function<result_t(char*, Local<Script>*)> loadFunction);

	result_t LoadSystemFile(char* scriptFile);

public:
	inline V8ScriptRuntime()
	{
		m_instanceId = rand() ^ 0x3e3;
		m_curStringValue = 0;
	}

	inline Local<Context> GetContext()
	{
		return m_context.Get(GetV8Isolate());
	}

	inline void SetTickRoutine(const std::function<void()>& tickRoutine)
	{
		m_tickRoutine = tickRoutine;
	}

	inline void SetEventRoutine(const TEventRoutine& eventRoutine)
	{
		m_eventRoutine = eventRoutine;
	}

	inline void SetCallRefRoutine(const TCallRefRoutine& routine)
	{
		m_callRefRoutine = routine;
	}

	inline void SetDuplicateRefRoutine(const TDuplicateRefRoutine& routine)
	{
		m_duplicateRefRoutine = routine;
	}

	inline void SetDeleteRefRoutine(const TDeleteRefRoutine& routine)
	{
		m_deleteRefRoutine = routine;
	}

	inline OMPtr<IScriptHost> GetScriptHost()
	{
		return m_scriptHost;
	}

	inline PointerField* GetPointerFields()
	{
		return m_pointerFields;
	}

	const char* AssignStringValue(const Local<Value>& value);

	NS_DECL_ISCRIPTRUNTIME;

	NS_DECL_ISCRIPTFILEHANDLINGRUNTIME;

	NS_DECL_ISCRIPTTICKRUNTIME;

	NS_DECL_ISCRIPTEVENTRUNTIME;

	NS_DECL_ISCRIPTREFRUNTIME;
};

class V8PushEnvironment
{
private:
	Locker m_locker;

	Isolate::Scope m_isolateScope;

	HandleScope m_handleScope;

	Context::Scope m_contextScope;

	fx::PushEnvironment m_pushEnvironment;

public:
	inline V8PushEnvironment(V8ScriptRuntime* runtime)
		: m_locker(GetV8Isolate()), m_isolateScope(GetV8Isolate()), m_handleScope(GetV8Isolate()), m_contextScope(runtime->GetContext()), m_pushEnvironment(runtime)
	{

	}

	~V8PushEnvironment() = default;
};

static V8ScriptRuntime* GetScriptRuntimeFromArgs(const v8::FunctionCallbackInfo<v8::Value>& args)
{
	auto external = Local<External>::Cast(args.Data());

	return reinterpret_cast<V8ScriptRuntime*>(external->Value());
}

// blindly copypasted from StackOverflow (to allow std::function to store V8 UniquePersistent types with their move semantics)
template<class F>
struct shared_function
{
	std::shared_ptr<F> f;
	shared_function() = default;
	shared_function(F&& f_) : f(std::make_shared<F>(std::move(f_))) {}
	shared_function(shared_function const&) = default;
	shared_function(shared_function&&) = default;
	shared_function& operator=(shared_function const&) = default;
	shared_function& operator=(shared_function&&) = default;

	template<class...As>
	auto operator()(As&&...as) const
	{
		return (*f)(std::forward<As>(as)...);
	}
};

template<class F>
shared_function<std::decay_t<F>> make_shared_function(F&& f)
{
	return { std::forward<F>(f) };
}

enum class V8MetaFields
{
	PointerValueInt,
	PointerValueFloat,
	PointerValueVector,
	ReturnResultAnyway,
	ResultAsInteger,
	ResultAsFloat,
	ResultAsString,
	ResultAsVector,
	ResultAsObject,
	Max
};

static uint8_t g_metaFields[(int)V8MetaFields::Max];

static void V8_SetTickFunction(const v8::FunctionCallbackInfo<v8::Value>& args)
{
	V8ScriptRuntime* runtime = GetScriptRuntimeFromArgs(args);

	Local<Function> tickFunction = Local<Function>::Cast(args[0]);
	UniquePersistent<Function> tickFunctionRef(GetV8Isolate(), tickFunction);

	runtime->SetTickRoutine(make_shared_function([tickFunctionRef{ std::move(tickFunctionRef) }] ()
	{
		Local<Function> tickFunction = tickFunctionRef.Get(GetV8Isolate());

		{
			TryCatch eh;

			Local<Value> value = tickFunction->Call(Null(GetV8Isolate()), 0, nullptr);

			if (value.IsEmpty())
			{
				String::Utf8Value str(eh.Exception());
				String::Utf8Value stack(eh.StackTrace());

				trace("Error calling system tick function in resource %s: %s\nstack:\n%s\n", "TODO", *str, *stack);
			}
		}
	}));
}

static void V8_SetEventFunction(const v8::FunctionCallbackInfo<v8::Value>& args)
{
	V8ScriptRuntime* runtime = GetScriptRuntimeFromArgs(args);

	Local<Function> function = Local<Function>::Cast(args[0]);
	UniquePersistent<Function> functionRef(GetV8Isolate(), function);

	runtime->SetEventRoutine(make_shared_function([functionRef{ std::move(functionRef) }](const char* eventName, const char* eventPayload, size_t payloadSize, const char* eventSource)
	{
		Local<Function> function = functionRef.Get(GetV8Isolate());

		{
			TryCatch eh;

			Local<ArrayBuffer> inValueBuffer = ArrayBuffer::New(GetV8Isolate(), payloadSize);
			memcpy(inValueBuffer->GetContents().Data(), eventPayload, payloadSize);

			Local<Value> arguments[3];
			arguments[0] = String::NewFromUtf8(GetV8Isolate(), eventName);
			arguments[1] = Uint8Array::New(inValueBuffer, 0, payloadSize);
			arguments[2] = String::NewFromUtf8(GetV8Isolate(), eventSource);

			Local<Value> value = function->Call(Null(GetV8Isolate()), 3, arguments);

			if (eh.HasCaught())
			{
				String::Utf8Value str(eh.Exception());
				String::Utf8Value stack(eh.StackTrace());

				trace("Error calling system event handling function in resource %s: %s\nstack:\n%s\n", "TODO", *str, *stack);
			}
		}
	}));
}

static void V8_SetCallRefFunction(const v8::FunctionCallbackInfo<v8::Value>& args)
{
	V8ScriptRuntime* runtime = GetScriptRuntimeFromArgs(args);

	Local<Function> function = Local<Function>::Cast(args[0]);
	UniquePersistent<Function> functionRef(GetV8Isolate(), function);

	runtime->SetCallRefRoutine(make_shared_function([functionRef{ std::move(functionRef) }](int32_t refId, const char* argsSerialized, size_t argsSize, char** retval, size_t* retvalLength)
	{
		// static array for retval output
		static std::vector<char> retvalArray(32768);

		Local<Function> function = functionRef.Get(GetV8Isolate());

		{
			TryCatch eh;

			Local<ArrayBuffer> inValueBuffer = ArrayBuffer::New(GetV8Isolate(), argsSize);
			memcpy(inValueBuffer->GetContents().Data(), argsSerialized, argsSize);

			Local<Value> arguments[2];
			arguments[0] = Int32::New(GetV8Isolate(), refId);
			arguments[1] = Uint8Array::New(inValueBuffer, 0, argsSize);

			Local<Value> value = function->Call(Null(GetV8Isolate()), 2, arguments);

			if (eh.HasCaught())
			{
				String::Utf8Value str(eh.Exception());
				String::Utf8Value stack(eh.StackTrace());

				trace("Error calling system call ref function in resource %s: %s\nstack:\n%s\n", "TODO", *str, *stack);
			}
			else
			{
				if (!value->IsArrayBufferView())
				{
					return;
				}

				Local<ArrayBufferView> abv = value.As<ArrayBufferView>();
				*retvalLength = abv->ByteLength();

				abv->CopyContents(retvalArray.data(), min(retvalArray.size(), *retvalLength));
				*retval = retvalArray.data();
			}
		}
	}));
}

static void V8_SetDeleteRefFunction(const v8::FunctionCallbackInfo<v8::Value>& args)
{
	V8ScriptRuntime* runtime = GetScriptRuntimeFromArgs(args);

	Local<Function> function = Local<Function>::Cast(args[0]);
	UniquePersistent<Function> functionRef(GetV8Isolate(), function);

	runtime->SetDeleteRefRoutine(make_shared_function([functionRef{ std::move(functionRef) }](int32_t refId)
	{
		Local<Function> function = functionRef.Get(GetV8Isolate());

		{
			TryCatch eh;

			Local<Value> arguments[3];
			arguments[0] = Int32::New(GetV8Isolate(), refId);

			Local<Value> value = function->Call(Null(GetV8Isolate()), 1, arguments);

			if (eh.HasCaught())
			{
				String::Utf8Value str(eh.Exception());
				String::Utf8Value stack(eh.StackTrace());

				trace("Error calling system delete ref function in resource %s: %s\nstack:\n%s\n", "TODO", *str, *stack);
			}
		}
	}));
}

static void V8_SetDuplicateRefFunction(const v8::FunctionCallbackInfo<v8::Value>& args)
{
	V8ScriptRuntime* runtime = GetScriptRuntimeFromArgs(args);

	Local<Function> function = Local<Function>::Cast(args[0]);
	UniquePersistent<Function> functionRef(GetV8Isolate(), function);

	runtime->SetDuplicateRefRoutine(make_shared_function([functionRef{ std::move(functionRef) }](int32_t refId)
	{
		Local<Function> function = functionRef.Get(GetV8Isolate());

		{
			TryCatch eh;

			Local<Value> arguments[3];
			arguments[0] = Int32::New(GetV8Isolate(), refId);

			Local<Value> value = function->Call(Null(GetV8Isolate()), 1, arguments);

			if (eh.HasCaught())
			{
				String::Utf8Value str(eh.Exception());
				String::Utf8Value stack(eh.StackTrace());

				trace("Error calling system duplicate ref function in resource %s: %s\nstack:\n%s\n", "TODO", *str, *stack);
			}
			else
			{
				if (value->IsInt32())
				{
					return value->Int32Value();
				}
			}

			return -1;
		}
	}));
}

static void V8_CanonicalizeRef(const v8::FunctionCallbackInfo<v8::Value>& args)
{
	V8ScriptRuntime* runtime = GetScriptRuntimeFromArgs(args);

	char* refString;
	result_t hr = runtime->GetScriptHost()->CanonicalizeRef(args[0]->Int32Value(), runtime->GetInstanceId(), &refString);

	args.GetReturnValue().Set(String::NewFromUtf8(GetV8Isolate(), refString));
	fwFree(refString);
}

static void V8_InvokeFunctionReference(const v8::FunctionCallbackInfo<v8::Value>& args)
{
	V8ScriptRuntime* runtime = GetScriptRuntimeFromArgs(args);

	OMPtr<IScriptHost> scriptHost = runtime->GetScriptHost();

	Local<String> string = Local<String>::Cast(args[0]);
	Local<ArrayBufferView> abv = Local<ArrayBufferView>::Cast(args[1]);

	String::Utf8Value str(string);

	// variables to hold state
	fxNativeContext context = { 0 };

	context.numArguments = 4;
	context.nativeIdentifier = 0xe3551879; // INVOKE_FUNCTION_REFERENCE

	// identifier string
	context.arguments[0] = reinterpret_cast<uintptr_t>(*str);

	// argument data
	size_t argLength;
	std::vector<uint8_t> argsBuffer(abv->ByteLength());

	abv->CopyContents(argsBuffer.data(), argsBuffer.size());

	context.arguments[1] = reinterpret_cast<uintptr_t>(argsBuffer.data());
	context.arguments[2] = static_cast<uintptr_t>(argsBuffer.size());

	// return value length
	size_t retLength = 0;
	context.arguments[3] = reinterpret_cast<uintptr_t>(&retLength);

	// invoke
	scriptHost->InvokeNative(context);

	// get return values
	Local<ArrayBuffer> outValueBuffer = ArrayBuffer::New(GetV8Isolate(), retLength);
	memcpy(outValueBuffer->GetContents().Data(), (const void*)context.arguments[0], retLength);

	Local<Uint8Array> outArray = Uint8Array::New(outValueBuffer, 0, retLength);
	args.GetReturnValue().Set(outArray);
}

static void V8_GetTickCount(const v8::FunctionCallbackInfo<v8::Value>& args)
{
	args.GetReturnValue().Set((double)GetTickCount64());
}

const char* V8ScriptRuntime::AssignStringValue(const Local<Value>& value)
{
	auto stringValue = std::make_unique<String::Utf8Value>(value);
	const char* str = **(stringValue.get());

	// take ownership
	m_stringValues[m_curStringValue] = std::move(stringValue);
	
	// increment the string value
	m_curStringValue = (m_curStringValue + 1) % _countof(m_stringValues);

	// return the string
	return str;
}

static void V8_InvokeNative(const v8::FunctionCallbackInfo<v8::Value>& args)
{
	// get required entries
	V8ScriptRuntime* runtime = GetScriptRuntimeFromArgs(args);
	OMPtr<IScriptHost> scriptHost = runtime->GetScriptHost();

	auto pointerFields = runtime->GetPointerFields();

	// exception thrower
	auto throwException = [&] (const std::string& exceptionString)
	{
		args.GetIsolate()->ThrowException(String::NewFromUtf8(args.GetIsolate(), exceptionString.c_str()));
	};

	// variables to hold state
	fxNativeContext context = { 0 };

	// return values and their types
	int numReturnValues = 0;
	uintptr_t retvals[16] = { 0 };
	V8MetaFields rettypes[16];

	// coercion for the result value
	V8MetaFields returnValueCoercion = V8MetaFields::Max;

	// flag to return a result even if a pointer return value is passed
	bool returnResultAnyway = false;

	// get argument count for the loop
	int numArgs = args.Length();

	// verify argument count
	if (numArgs < 1)
	{
		return throwException("wrong argument count (needs at least a hash string)");
	}

	// get the hash
	String::Utf8Value hashString(args[0]);
	uint64_t hash = _strtoui64(*hashString, nullptr, 16);

	context.nativeIdentifier = hash;

	// pushing function
	auto push = [&] (const auto& value)
	{
		*reinterpret_cast<uintptr_t*>(&context.arguments[context.numArguments]) = 0;
		*reinterpret_cast<std::decay_t<decltype(value)>*>(&context.arguments[context.numArguments]) = value;
		context.numArguments++;
	};

	// the big argument loop
	for (int i = 1; i < numArgs; i++)
	{
		// get the type and decide what to do based on it
		auto& arg = args[i];

		// null/undefined: add '0'
		if (arg->IsNull() || arg->IsUndefined())
		{
			push(0);
		}
		else if (arg->IsNumber() || arg->IsNumberObject())
		{
			Local<Number> number = arg->ToNumber();
			double value = number->Value();

			if (floor(value) == value)
			{
				push(static_cast<int>(value));
			}
			else
			{
				push(static_cast<float>(value));
			}
		}
		else if (arg->IsInt32())
		{
			Local<Int32> int32 = arg->ToInt32();
			push(int32->Int32Value());
		}
		else if (arg->IsUint32())
		{
			Local<Uint32> int32 = arg->ToUint32();
			push(int32->Uint32Value());
		}
		else if (arg->IsBoolean() || arg->IsBooleanObject())
		{
			push(arg->BooleanValue());
		}
		else if (arg->IsString())
		{
			push(runtime->AssignStringValue(arg));
		}
		// placeholder vectors
		else if (arg->IsArray())
		{
			Local<Array> array = Local<Array>::Cast(arg);
			float x = 0.0f, y = 0.0f, z = 0.0f, w = 0.0f;

			auto getNumber = [&] (int idx)
			{
				Local<Value> value = array->Get(idx);

				if (value.IsEmpty() || !value->IsNumber())
				{
					return NAN;
				}

				return static_cast<float>(value->NumberValue());
			};

			if (array->Length() < 2 || array->Length() > 4)
			{
				return throwException("arrays should be vectors (wrong number of values)");
			}

			if (array->Length() >= 2)
			{
				x = getNumber(0);
				y = getNumber(1);

				if (x == NAN || y == NAN)
				{
					return throwException("invalid vector array value");
				}

				push(x);
				push(y);
			}

			if (array->Length() >= 3)
			{
				z = getNumber(2);

				if (z == NAN)
				{
					return throwException("invalid vector array value");
				}

				push(z);
			}

			if (array->Length() >= 4)
			{
				w = getNumber(3);

				if (w == NAN)
				{
					return throwException("invalid vector array value");
				}

				push(w);
			}
		}
		// metafield
		else if (arg->IsExternal())
		{
			auto pushPtr = [&] (V8MetaFields metaField)
			{
				if (numReturnValues >= _countof(retvals))
				{
					throwException("too many return value arguments");
					return false;
				}

				// push the offset and set the type
				push(&retvals[numReturnValues]);
				rettypes[numReturnValues] = metaField;

				// increment the counter
				if (metaField == V8MetaFields::PointerValueVector)
				{
					numReturnValues += 3;
				}
				else
				{
					numReturnValues += 1;
				}

				return true;
			};

			uint8_t* ptr = reinterpret_cast<uint8_t*>(Local<External>::Cast(arg)->Value());

			// if the pointer is a metafield
			if (ptr >= g_metaFields && ptr < &g_metaFields[(int)V8MetaFields::Max])
			{
				V8MetaFields metaField = static_cast<V8MetaFields>(ptr - g_metaFields);

				// switch on the metafield
				switch (metaField)
				{
					case V8MetaFields::PointerValueInt:
					case V8MetaFields::PointerValueFloat:
					case V8MetaFields::PointerValueVector:
					{
						if (!pushPtr(metaField))
						{
							return;
						}

						break;
					}
					case V8MetaFields::ReturnResultAnyway:
						returnResultAnyway = true;
						break;
					case V8MetaFields::ResultAsInteger:
					case V8MetaFields::ResultAsString:
					case V8MetaFields::ResultAsFloat:
					case V8MetaFields::ResultAsVector:
					case V8MetaFields::ResultAsObject:
						returnValueCoercion = metaField;
						break;
				}
			}
			// or if the pointer is a runtime pointer field
			else if (ptr >= reinterpret_cast<uint8_t*>(pointerFields) && ptr < (reinterpret_cast<uint8_t*>(pointerFields) + (sizeof(PointerField) * 2)))
			{
				// guess the type based on the pointer field type
				intptr_t ptrField = ptr - reinterpret_cast<uint8_t*>(pointerFields);
				V8MetaFields metaField = static_cast<V8MetaFields>(ptrField / sizeof(PointerField));

				if (metaField == V8MetaFields::PointerValueInt || metaField == V8MetaFields::PointerValueFloat)
				{
					auto ptrFieldEntry = reinterpret_cast<PointerFieldEntry*>(ptr);

					retvals[numReturnValues] = ptrFieldEntry->value;
					ptrFieldEntry->empty = true;

					if (!pushPtr(metaField))
					{
						return;
					}
				}
			}
			else
			{
				push(ptr);
			}
		}
		else if (arg->IsArrayBufferView())
		{
			Local<ArrayBufferView> abv = arg.As<ArrayBufferView>();
			Local<ArrayBuffer> buffer = abv->Buffer();

			push((char*)buffer->GetContents().Data() + abv->ByteOffset());
		}
		// this should be the last entry, I'd guess
		else if (arg->IsObject())
		{
			Local<Object> object = arg->ToObject();
			Local<Value> data = object->Get(String::NewFromUtf8(GetV8Isolate(), "__data"));

			if (!data.IsEmpty() && data->IsNumber())
			{
				push(data->ToNumber()->Int32Value());
			}
			else
			{
				return throwException("__data field does not contain a number");
			}
		}
		else
		{
			String::Utf8Value str(arg);

			return throwException(va("Invalid V8 value: %s", *str));
		}
	}

	// invoke the native on the script host
	if (!FX_SUCCEEDED(scriptHost->InvokeNative(context)))
	{
		return throwException(va("Execution of native %016x in script host failed.", hash));;
	}

	// padded vector struct
	struct scrVector
	{
		float x;

	private:
		uint32_t pad0;

	public:
		float y;

	private:
		uint32_t pad1;

	public:
		float z;

	private:
		uint32_t pad2;
	};

	struct scrObject
	{
		const char* data;
		uintptr_t length;
	};

	// number of Lua results
	Local<Array> returnValueArray = Array::New(args.GetIsolate());
	int numResults = 0;

	// if no other result was requested, or we need to return the result anyway, push the result
	if (numReturnValues == 0 || returnResultAnyway)
	{
		// increment the result count
		numResults++;

		// handle the type coercion
		switch (returnValueCoercion)
		{
			case V8MetaFields::ResultAsString:
			{
				const char* str = *reinterpret_cast<const char**>(&context.arguments[0]);

				if (str)
				{
					returnValueArray->Set(0, String::NewFromUtf8(args.GetIsolate(), str));
				}
				else
				{
					returnValueArray->Set(0, Null(args.GetIsolate()));
				}

				break;
			}
			case V8MetaFields::ResultAsFloat:
				returnValueArray->Set(0, Number::New(args.GetIsolate(), *reinterpret_cast<float*>(&context.arguments[0])));
				break;
			case V8MetaFields::ResultAsVector:
			{
				scrVector vector = *reinterpret_cast<scrVector*>(&context.arguments[0]);

				Local<Array> vectorArray = Array::New(args.GetIsolate(), 3);
				vectorArray->Set(0, Number::New(args.GetIsolate(), vector.x));
				vectorArray->Set(1, Number::New(args.GetIsolate(), vector.y));
				vectorArray->Set(2, Number::New(args.GetIsolate(), vector.z));
				
				returnValueArray->Set(0, vectorArray);

				break;
			}
			case V8MetaFields::ResultAsObject:
			{
				scrObject object = *reinterpret_cast<scrObject*>(&context.arguments[0]);
				
				Local<ArrayBuffer> outValueBuffer = ArrayBuffer::New(GetV8Isolate(), object.length);
				memcpy(outValueBuffer->GetContents().Data(), object.data, object.length);

				Local<Uint8Array> outArray = Uint8Array::New(outValueBuffer, 0, object.length);

				returnValueArray->Set(0, outArray);

				break;
			}
			case V8MetaFields::ResultAsInteger:
				returnValueArray->Set(0, Int32::New(args.GetIsolate(), *reinterpret_cast<int32_t*>(&context.arguments[0])));
				break;
			default:
			{
				int32_t integer = *reinterpret_cast<int32_t*>(&context.arguments[0]);

				if ((integer & 0xFFFFFFFF) == 0)
				{
					returnValueArray->Set(0, Boolean::New(args.GetIsolate(), false));
				}
				else
				{
					returnValueArray->Set(0, Int32::New(args.GetIsolate(), integer));
				}
			}
		}
	}

	// loop over the return value pointers
	{
		int i = 0;

		while (i < numReturnValues)
		{
			switch (rettypes[i])
			{
				case V8MetaFields::PointerValueInt:
					returnValueArray->Set(numResults, Int32::New(args.GetIsolate(), retvals[i]));
					i++;
					break;

				case V8MetaFields::PointerValueFloat:
					returnValueArray->Set(numResults, Number::New(args.GetIsolate(), *reinterpret_cast<float*>(&retvals[i])));
					i++;
					break;

				case V8MetaFields::PointerValueVector:
				{
					scrVector vector = *reinterpret_cast<scrVector*>(&retvals[i]);

					Local<Array> vectorArray = Array::New(args.GetIsolate(), 3);
					vectorArray->Set(0, Number::New(args.GetIsolate(), vector.x));
					vectorArray->Set(1, Number::New(args.GetIsolate(), vector.y));
					vectorArray->Set(2, Number::New(args.GetIsolate(), vector.z));

					returnValueArray->Set(numResults, vectorArray);

					i += 3;
					break;
				}
			}

			numResults++;
		}
	}

	// and set the return value(s)
	if (numResults == 1)
	{
		args.GetReturnValue().Set(returnValueArray->Get(0));
	}
	else
	{
		args.GetReturnValue().Set(returnValueArray);
	}
}

template<V8MetaFields MetaField>
static void V8_GetMetaField(const v8::FunctionCallbackInfo<v8::Value>& args)
{
	args.GetReturnValue().Set(External::New(GetV8Isolate(), &g_metaFields[(int)MetaField]));
}

template<V8MetaFields MetaField>
static void V8_GetPointerField(const v8::FunctionCallbackInfo<v8::Value>& args)
{
	V8ScriptRuntime* runtime = GetScriptRuntimeFromArgs(args);

	auto pointerFields = runtime->GetPointerFields();
	auto pointerFieldStart = &pointerFields[(int)MetaField];

	static uintptr_t dummyOut;
	PointerFieldEntry* pointerField = nullptr;
	
	for (int i = 0; i < _countof(pointerFieldStart->data); i++)
	{
		if (pointerFieldStart->data[i].empty)
		{
			pointerField = &pointerFieldStart->data[i];
			pointerField->empty = false;
			
			auto& arg = args[0];

			if (MetaField == V8MetaFields::PointerValueFloat)
			{
				float value = static_cast<float>(arg->NumberValue());

				pointerField->value = *reinterpret_cast<uint32_t*>(&value);
			}
			else if (MetaField == V8MetaFields::PointerValueInt)
			{
				intptr_t value = arg->IntegerValue();

				pointerField->value = value;
			}

			break;
		}
	}

	args.GetReturnValue().Set(External::New(GetV8Isolate(), (pointerField) ? static_cast<void*>(pointerField) : &dummyOut));
}

std::string SaveProfileToString(CpuProfile* profile);

static void V8_StartProfiling(const v8::FunctionCallbackInfo<v8::Value>& args)
{
	CpuProfiler* profiler = args.GetIsolate()->GetCpuProfiler();

	profiler->StartProfiling((args.Length() == 0) ? String::Empty(args.GetIsolate()) : Local<String>::Cast(args[0]), true);
}

static void V8_StopProfiling(const v8::FunctionCallbackInfo<v8::Value>& args)
{
	CpuProfiler* profiler = args.GetIsolate()->GetCpuProfiler();

	CpuProfile* profile = profiler->StopProfiling((args.Length() == 0) ? String::Empty(args.GetIsolate()) : Local<String>::Cast(args[0]));
		
	SYSTEMTIME systemTime;
	GetSystemTime(&systemTime);

	std::string jsonString = SaveProfileToString(profile);

	profile->Delete();

	{
		std::ofstream stream(MakeRelativeCitPath(va(L"v8-%04d%02d%02d-%02d%02d%02d.cpuprofile", systemTime.wYear, systemTime.wMonth, systemTime.wDay, systemTime.wHour, systemTime.wMinute, systemTime.wSecond)));
		stream << jsonString;
	}

	args.GetReturnValue().Set(JSON::Parse(String::NewFromUtf8(args.GetIsolate(), jsonString.c_str(), NewStringType::kNormal, jsonString.size()).ToLocalChecked()));
}

static void V8_Trace(const v8::FunctionCallbackInfo<v8::Value>& args)
{
	bool first = true;

	for (int i = 0; i < args.Length(); i++)
	{
		Locker locker(args.GetIsolate());
		Isolate::Scope isolateScope(args.GetIsolate());
		v8::HandleScope handle_scope(args.GetIsolate());

		if (first)
		{
			first = false;
		}
		else
		{
			printf(" ");
		}

		v8::String::Utf8Value str(args[i]);
		trace("%s", *str);
	}

	trace("\n");
}

static void V8_GetResourcePath(const v8::FunctionCallbackInfo<v8::Value>& args)
{
	V8ScriptRuntime* runtime = GetScriptRuntimeFromArgs(args);
	auto path = ((fx::Resource*)runtime->GetParentObject())->GetPath();

	args.GetReturnValue().Set(String::NewFromUtf8(args.GetIsolate(), path.c_str(), NewStringType::kNormal, path.size()).ToLocalChecked());
}

static std::pair<std::string, FunctionCallback> g_citizenFunctions[] =
{
	{ "trace", V8_Trace },
	{ "setTickFunction", V8_SetTickFunction },
	{ "setEventFunction", V8_SetEventFunction },
	// ref stuff
	{ "setCallRefFunction", V8_SetCallRefFunction },
	{ "setDeleteRefFunction", V8_SetDeleteRefFunction },
	{ "setDuplicateRefFunction", V8_SetDuplicateRefFunction },
	{ "canonicalizeRef", V8_CanonicalizeRef },
	{ "invokeFunctionReference", V8_InvokeFunctionReference },
	// internals
	{ "getTickCount", V8_GetTickCount },
	{ "invokeNative", V8_InvokeNative },
	{ "startProfiling", V8_StartProfiling },
	{ "stopProfiling", V8_StopProfiling },
	// metafields
	{ "pointerValueIntInitialized", V8_GetPointerField<V8MetaFields::PointerValueInt> },
	{ "pointerValueFloatInitialized", V8_GetPointerField<V8MetaFields::PointerValueFloat> },
	{ "pointerValueInt", V8_GetMetaField<V8MetaFields::PointerValueInt> },
	{ "pointerValueFloat", V8_GetMetaField<V8MetaFields::PointerValueFloat> },
	{ "pointerValueVector", V8_GetMetaField<V8MetaFields::PointerValueVector> },
	{ "returnResultAnyway", V8_GetMetaField<V8MetaFields::ReturnResultAnyway> },
	{ "resultAsInteger", V8_GetMetaField<V8MetaFields::ResultAsInteger> },
	{ "resultAsFloat", V8_GetMetaField<V8MetaFields::ResultAsFloat> },
	{ "resultAsString", V8_GetMetaField<V8MetaFields::ResultAsString> },
	{ "resultAsVector", V8_GetMetaField<V8MetaFields::ResultAsVector> },
<<<<<<< HEAD
	{ "resultAsObject", V8_GetMetaField<V8MetaFields::ResultAsObject> },
=======
#ifdef IS_FXSERVER
	{ "getResourcePath", V8_GetResourcePath },
#endif
>>>>>>> 6bbf6b86
};

static v8::Handle<v8::Value> Throw(v8::Isolate* isolate, const char* message) {
	return isolate->ThrowException(v8::String::NewFromUtf8(isolate, message));
}

static bool ReadFileData(const v8::FunctionCallbackInfo<v8::Value>& args, std::vector<char>* fileData)
{
	V8ScriptRuntime* runtime = GetScriptRuntimeFromArgs(args);
	OMPtr<IScriptHost> scriptHost = runtime->GetScriptHost();

	V8PushEnvironment pushed(runtime);
	String::Utf8Value filename(args[0]);

	OMPtr<fxIStream> stream;
	HRESULT hr = scriptHost->OpenHostFile(*filename, stream.GetAddressOf());

	if (FX_FAILED(hr))
	{
		Throw(args.GetIsolate(), "Error loading file");
		return false;
	}

	uint64_t length;
	stream->GetLength(&length);

	uint32_t bytesRead;
	fileData->resize(length);
	stream->Read(fileData->data(), length, &bytesRead);

	return true;
}

static void V8_Read(const v8::FunctionCallbackInfo<v8::Value>& args)
{
	std::vector<char> fileData;

	if (!ReadFileData(args, &fileData))
	{
		return;
	}

	Handle<String> str = String::NewFromUtf8(args.GetIsolate(), fileData.data(), String::kNormalString, fileData.size());
	args.GetReturnValue().Set(str);
}

struct DataAndPersistent {
	std::vector<char> data;
	Persistent<ArrayBuffer> handle;
};

static void ReadBufferWeakCallback(
	const v8::WeakCallbackInfo<DataAndPersistent>& data)
{
	v8::Local<ArrayBuffer> v = data.GetParameter()->handle.Get(data.GetIsolate());

	size_t byte_length = v->ByteLength();
	data.GetIsolate()->AdjustAmountOfExternalAllocatedMemory(
		-static_cast<intptr_t>(byte_length));
	data.GetParameter()->handle.Reset();
	delete data.GetParameter();
}

static void V8_ReadBuffer(const v8::FunctionCallbackInfo<v8::Value>& args)
{
	std::vector<char> fileData;

	if (!ReadFileData(args, &fileData))
	{
		return;
	}

	auto isolate = args.GetIsolate();

	DataAndPersistent* data = new DataAndPersistent;
	data->data = std::move(fileData);

	Handle<v8::ArrayBuffer> buffer =
		ArrayBuffer::New(isolate, data->data.data(), data->data.size());

	data->handle.Reset(isolate, buffer);
	data->handle.SetWeak(data, ReadBufferWeakCallback, v8::WeakCallbackType::kParameter);
	data->handle.MarkIndependent();

	isolate->AdjustAmountOfExternalAllocatedMemory(data->data.size());
	args.GetReturnValue().Set(buffer);
}

static std::pair<std::string, FunctionCallback> g_globalFunctions[] =
{
	{ "read", V8_Read },
	{ "readbuffer", V8_ReadBuffer },
};

result_t V8ScriptRuntime::Create(IScriptHost* scriptHost)
{
	// assign the script host
	m_scriptHost = scriptHost;

	{
		fx::OMPtr<IScriptHost> ptr(scriptHost);
		fx::OMPtr<IScriptHostWithResourceData> resourcePtr;
		ptr.As(&resourcePtr);

		m_resourceHost = resourcePtr.GetRef();

		fx::OMPtr<IScriptHostWithManifest> manifestPtr;
		ptr.As(&manifestPtr);

		m_manifestHost = manifestPtr.GetRef();
	}

	// create a scope to hold handles we use here
	Locker locker(GetV8Isolate());
	Isolate::Scope isolateScope(GetV8Isolate());
	HandleScope handleScope(GetV8Isolate());

	// create global state
	Local<ObjectTemplate> global = ObjectTemplate::New(GetV8Isolate());

	// add a 'print' function as alias for Citizen.trace for testing
	global->Set(String::NewFromUtf8(GetV8Isolate(), "print", NewStringType::kNormal).ToLocalChecked(),
				FunctionTemplate::New(GetV8Isolate(), V8_Trace));

	// create Citizen call routines
	Local<ObjectTemplate> citizenObject = ObjectTemplate::New(GetV8Isolate());

	// loop through routine list
	for (auto& routine : g_citizenFunctions)
	{
		citizenObject->Set(GetV8Isolate(), routine.first.c_str(), FunctionTemplate::New(GetV8Isolate(), routine.second, External::New(GetV8Isolate(), this)));
	}

	// set the Citizen object
	global->Set(String::NewFromUtf8(GetV8Isolate(), "Citizen", NewStringType::kNormal).ToLocalChecked(),
				citizenObject);

	// create a V8 context and store it
	Local<Context> context = Context::New(GetV8Isolate(), nullptr, global);
	m_context.Reset(GetV8Isolate(), context);

	// run the following entries in the context scope
	Context::Scope scope(context);

#ifdef IS_FXSERVER
	auto env = node::CreateEnvironment(GetNodeIsolate(), context, 0, nullptr, 0, nullptr);
	node::LoadEnvironment(env);
#endif

	// set global IO functions
	for (auto& routine : g_globalFunctions)
	{
		context->Global()->Set(
			String::NewFromUtf8(GetV8Isolate(), routine.first.c_str(), NewStringType::kNormal).ToLocalChecked(),
			Function::New(GetV8Isolate(), routine.second, External::New(GetV8Isolate(), this)));
	}

	// set the 'window' variable to the global itself
	context->Global()->Set(String::NewFromUtf8(GetV8Isolate(), "window", NewStringType::kNormal).ToLocalChecked(), context->Global());

	std::string nativesBuild = "natives_universal.js";

	{
		for (const auto& versionPair : g_scriptVersionPairs)
		{
			bool isGreater;

			if (FX_SUCCEEDED(m_manifestHost->IsManifestVersionBetween(std::get<ManifestVersion>(versionPair).guid, guid_t{ 0 }, &isGreater)) && isGreater)
			{
				nativesBuild = std::get<const char*>(versionPair);
			}
		}
	}

	// run system scripts
	result_t hr;

	// Loading natives
	if (FX_FAILED(hr = LoadSystemFile(const_cast<char*>(va("citizen:/scripting/v8/%s", nativesBuild)))))
	{
		return hr;
	}

	for (const char* platformScript : g_platformScripts)
	{
		if (FX_FAILED(hr = LoadSystemFile(const_cast<char*>(platformScript))))
		{
			return hr;
		}
	}

	return FX_S_OK;
}

result_t V8ScriptRuntime::Destroy()
{
	m_eventRoutine = TEventRoutine();
	m_tickRoutine = std::function<void()>();
	m_callRefRoutine = TCallRefRoutine();
	m_deleteRefRoutine = TDeleteRefRoutine();
	m_duplicateRefRoutine = TDuplicateRefRoutine();

	fx::PushEnvironment pushed(this);
	m_context.Reset();

	return FX_S_OK;
}

void* V8ScriptRuntime::GetParentObject()
{
	return m_parentObject;
}

void V8ScriptRuntime::SetParentObject(void* parentObject)
{
	m_parentObject = parentObject;
}

result_t V8ScriptRuntime::LoadFileInternal(OMPtr<fxIStream> stream, char* scriptFile, Local<Script>* outScript)
{
	// read file data
	uint64_t length;
	result_t hr;

	if (FX_FAILED(hr = stream->GetLength(&length)))
	{
		return hr;
	}

	std::vector<char> fileData(length + 1);
	if (FX_FAILED(hr = stream->Read(&fileData[0], length, nullptr)))
	{
		return hr;
	}

	fileData[length] = '\0';

	// create the script data
	Local<String> scriptText = String::NewFromUtf8(GetV8Isolate(), &fileData[0], NewStringType::kNormal).ToLocalChecked();
	Local<String> fileName = String::NewFromUtf8(GetV8Isolate(), scriptFile, NewStringType::kNormal).ToLocalChecked();

	// compile the script in a TryCatch
	{
		TryCatch eh;
		Local<Script> script = Script::Compile(scriptText, fileName);

		if (script.IsEmpty())
		{
			String::Utf8Value str(eh.Exception());

			trace("Error parsing script %s in resource %s: %s\n", scriptFile, "TODO", *str);

			// TODO: change?
			return FX_E_INVALIDARG;
		}

		*outScript = script;
	}

	return FX_S_OK;
}

result_t V8ScriptRuntime::LoadHostFileInternal(char* scriptFile, Local<Script>* outScript)
{
	// open the file
	OMPtr<fxIStream> stream;

	result_t hr = m_scriptHost->OpenHostFile(scriptFile, stream.GetAddressOf());

	if (FX_FAILED(hr))
	{
		// TODO: log this?
		return hr;
	}

	return LoadFileInternal(stream, scriptFile, outScript);
}

result_t V8ScriptRuntime::LoadSystemFileInternal(char* scriptFile, Local<Script>* outScript)
{
	// open the file
	OMPtr<fxIStream> stream;

	result_t hr = m_scriptHost->OpenSystemFile(scriptFile, stream.GetAddressOf());

	if (FX_FAILED(hr))
	{
		// TODO: log this?
		return hr;
	}

	return LoadFileInternal(stream, scriptFile, outScript);
}

result_t V8ScriptRuntime::RunFileInternal(char* scriptName, std::function<result_t(char*, Local<Script>*)> loadFunction)
{
	V8PushEnvironment pushed(this);

	result_t hr;
	Local<Script> script;

	if (FX_FAILED(hr = loadFunction(scriptName, &script)))
	{
		return hr;
	}

	{
		TryCatch eh;
		Local<Value> value = script->Run();

		if (value.IsEmpty())
		{
			String::Utf8Value str(eh.Exception());
			String::Utf8Value stack(eh.StackTrace());

			trace("Error loading script %s in resource %s: %s\nstack:\n%s\n", scriptName, "TODO", *str, *stack);

			// TODO: change?
			return FX_E_INVALIDARG;
		}
	}

	return FX_S_OK;
}

result_t V8ScriptRuntime::LoadFile(char* scriptName)
{
	return RunFileInternal(scriptName, std::bind(&V8ScriptRuntime::LoadHostFileInternal, this, std::placeholders::_1, std::placeholders::_2));
}

result_t V8ScriptRuntime::LoadSystemFile(char* scriptName)
{
	return RunFileInternal(scriptName, std::bind(&V8ScriptRuntime::LoadSystemFileInternal, this, std::placeholders::_1, std::placeholders::_2));
}

int V8ScriptRuntime::GetInstanceId()
{
	return m_instanceId;
}

int32_t V8ScriptRuntime::HandlesFile(char* fileName)
{
	return strstr(fileName, ".js") != 0;
}

result_t V8ScriptRuntime::Tick()
{
	if (m_tickRoutine)
	{
		V8PushEnvironment pushed(this);

		v8::platform::PumpMessageLoop(GetV8Platform(), GetV8Isolate());

		m_tickRoutine();
	}

	return FX_S_OK;
}

result_t V8ScriptRuntime::TriggerEvent(char* eventName, char* eventPayload, uint32_t payloadSize, char* eventSource)
{
	if (m_eventRoutine)
	{
		V8PushEnvironment pushed(this);

		m_eventRoutine(eventName, eventPayload, payloadSize, eventSource);
	}

	return FX_S_OK;
}

result_t V8ScriptRuntime::CallRef(int32_t refIdx, char* argsSerialized, uint32_t argsLength, char** retvalSerialized, uint32_t* retvalLength)
{
	*retvalLength = 0;
	*retvalSerialized = nullptr;

	if (m_callRefRoutine)
	{
		V8PushEnvironment pushed(this);

		size_t retvalLengthS = 0;
		m_callRefRoutine(refIdx, argsSerialized, argsLength, retvalSerialized, &retvalLengthS);

		*retvalLength = retvalLengthS;
	}

	return FX_S_OK;
}

result_t V8ScriptRuntime::DuplicateRef(int32_t refIdx, int32_t* outRefIdx)
{
	*outRefIdx = -1;

	if (m_duplicateRefRoutine)
	{
		V8PushEnvironment pushed(this);

		*outRefIdx = m_duplicateRefRoutine(refIdx);
	}

	return FX_S_OK;
}

result_t V8ScriptRuntime::RemoveRef(int32_t refIdx)
{
	if (m_deleteRefRoutine)
	{
		V8PushEnvironment pushed(this);

		m_deleteRefRoutine(refIdx);
	}

	return FX_S_OK;
}

// from the V8 example
class ArrayBufferAllocator : public v8::ArrayBuffer::Allocator
{
public:
	virtual void* Allocate(size_t length) override
	{
		void* data = AllocateUninitialized(length);
		return data == NULL ? data : memset(data, 0, length);
	}
	virtual void* AllocateUninitialized(size_t length) override { return malloc(length); }
	virtual void Free(void* data, size_t) override { free(data); }
};

class V8ScriptGlobals
{
private:
	Isolate* m_isolate;

#ifdef IS_FXSERVER
	node::IsolateData* m_nodeData;
#endif

	std::vector<char> m_nativesBlob;

	std::vector<char> m_snapshotBlob;

	std::unique_ptr<Platform> m_platform;

	std::unique_ptr<v8::ArrayBuffer::Allocator> m_arrayBufferAllocator;

	std::unique_ptr<V8Debugger> m_debugger;

public:
	V8ScriptGlobals();

	~V8ScriptGlobals();

	void Initialize();

	inline Platform* GetPlatform()
	{
		return m_platform.get();
	}

	inline Isolate* GetIsolate()
	{
		if (Isolate::GetCurrent() != m_isolate)
		{
			m_isolate->Enter();
		}

		return m_isolate;
	}

#ifdef IS_FXSERVER
	inline node::IsolateData* GetNodeIsolate()
	{
		return m_nodeData;
	}
#endif
};

static V8ScriptGlobals g_v8;

static Isolate* GetV8Isolate()
{
	return g_v8.GetIsolate();
}

static Platform* GetV8Platform()
{
	return g_v8.GetPlatform();
}

#ifdef IS_FXSERVER
static node::IsolateData* GetNodeIsolate()
{
	return g_v8.GetNodeIsolate();
}
#endif

V8ScriptGlobals::V8ScriptGlobals()
{
}

void V8ScriptGlobals::Initialize()
{
	// initialize startup data
	auto readBlob = [=] (const std::wstring& name, std::vector<char>& outBlob)
	{
		std::ifstream scuiFile(MakeRelativeCitPath(L"citizen/scripting/v8/" + name), std::ios::binary);

		outBlob.swap(std::vector<char>(std::istreambuf_iterator<char>(scuiFile), std::istreambuf_iterator<char>()));
	};

	readBlob(L"natives_blob.bin", m_nativesBlob);
	readBlob(L"snapshot_blob.bin", m_snapshotBlob);

	static StartupData nativesBlob;
	nativesBlob.data = &m_nativesBlob[0];
	nativesBlob.raw_size = m_nativesBlob.size();

	static StartupData snapshotBlob;
	snapshotBlob.data = &m_snapshotBlob[0];
	snapshotBlob.raw_size = m_snapshotBlob.size();
	
	V8::SetNativesDataBlob(&nativesBlob);
	V8::SetSnapshotDataBlob(&snapshotBlob);

	// initialize platform
	m_platform = std::unique_ptr<v8::Platform>(v8::platform::CreateDefaultPlatform());
	V8::InitializePlatform(m_platform.get());

#if 0
	// set profiling disabled, but timer event logging enabled
	int argc = 4;
	const char* argv[] =
	{
		"",
		"--noprof-auto",
		"--prof",
		"--log-timer-events"
	};

	V8::SetFlagsFromCommandLine(&argc, (char**)argv, false);
#endif

	// initialize global V8
	V8::Initialize();

	// create an array buffer allocator
	m_arrayBufferAllocator = std::make_unique<ArrayBufferAllocator>();

	// create an isolate
	Isolate::CreateParams params;
	params.array_buffer_allocator = m_arrayBufferAllocator.get();

	m_isolate = Isolate::New(params);
	m_isolate->SetFatalErrorHandler([] (const char* location, const char* message)
	{
		FatalError("V8 error at %s: %s", location, message);
	});

	// initialize the debugger
	m_debugger = std::unique_ptr<V8Debugger>(CreateDebugger(m_isolate));

#ifdef IS_FXSERVER
	// initialize Node.js
	Locker locker(m_isolate);
	Isolate::Scope isolateScope(m_isolate);
	v8::HandleScope handle_scope(m_isolate);

	m_nodeData = node::CreateIsolateData(m_isolate, Instance<net::UvLoopManager>::Get()->GetOrCreate(std::string("default"))->GetLoop());
#endif
}

static InitFunction initFunction([]()
{
	g_v8.Initialize();
});

V8ScriptGlobals::~V8ScriptGlobals()
{
	// clean up V8
	/*m_isolate->Dispose();

	V8::Dispose();
	V8::ShutdownPlatform();*/

	// actually don't, this deadlocks from a global destructor
}

// {9C268449-7AF4-4A3B-995A-3B1692E958AC}
FX_DEFINE_GUID(CLSID_V8ScriptRuntime,
			   0x9c268449, 0x7af4, 0x4a3b, 0x99, 0x5a, 0x3b, 0x16, 0x92, 0xe9, 0x58, 0xac);


FX_NEW_FACTORY(V8ScriptRuntime);

FX_IMPLEMENTS(CLSID_V8ScriptRuntime, IScriptRuntime);
FX_IMPLEMENTS(CLSID_V8ScriptRuntime, IScriptFileHandlingRuntime);
}
<|MERGE_RESOLUTION|>--- conflicted
+++ resolved
@@ -1,1683 +1,1680 @@
-/*
- * This file is part of the CitizenFX project - http://citizen.re/
- *
- * See LICENSE and MENTIONS in the root of the source tree for information
- * regarding licensing.
- */
-
-#include "StdInc.h"
-#include "fxScripting.h"
-#include <ManifestVersion.h>
-
-#ifndef IS_FXSERVER
-static constexpr std::pair<const char*, ManifestVersion> g_scriptVersionPairs[] = {
-	{ "natives_universal.js", guid_t{ 0 } }
-};
-#else
-static constexpr std::pair<const char*, ManifestVersion> g_scriptVersionPairs[] = {
-	{ "natives_blank.js", guid_t{ 0 } }
-};
-#endif
-
-#include <include/v8.h>
-#include <include/v8-profiler.h>
-#include <include/libplatform/libplatform.h>
-
-#include <node.h>
-#include "UvLoopManager.h"
-
-#include <V8Debugger.h>
-
-#include <om/OMComponent.h>
-
-#include <Resource.h>
-
-#include <fstream>
-
-#include <Error.h>
-
-static const char* g_platformScripts[] = {
-	"citizen:/scripting/v8/console.js",
-	"citizen:/scripting/v8/timer.js",
-	"citizen:/scripting/v8/msgpack.js",
-	"citizen:/scripting/v8/eventemitter2.js",
-	"citizen:/scripting/v8/main.js"
-};
-
-using namespace v8;
-
-namespace fx
-{
-static Isolate* GetV8Isolate();
-
-static Platform* GetV8Platform();
-
-#ifdef IS_FXSERVER
-static node::IsolateData* GetNodeIsolate();
-#endif
-
-struct PointerFieldEntry
-{
-	bool empty;
-	uintptr_t value;
-
-	PointerFieldEntry()
-	{
-		empty = true;
-	}
-};
-
-struct PointerField
-{
-	PointerFieldEntry data[64];
-};
-
-class V8ScriptRuntime : public OMClass<V8ScriptRuntime, IScriptRuntime, IScriptFileHandlingRuntime, IScriptTickRuntime, IScriptEventRuntime, IScriptRefRuntime>
-{
-private:
-	typedef std::function<void(const char*, const char*, size_t, const char*)> TEventRoutine;
-
-	typedef std::function<void(int32_t, const char*, size_t, char**, size_t*)> TCallRefRoutine;
-
-	typedef std::function<int32_t(int32_t)> TDuplicateRefRoutine;
-
-	typedef std::function<void(int32_t)> TDeleteRefRoutine;
-
-private:
-	UniquePersistent<Context> m_context;
-
-	std::function<void()> m_tickRoutine;
-
-	TEventRoutine m_eventRoutine;
-
-	TCallRefRoutine m_callRefRoutine;
-
-	TDuplicateRefRoutine m_duplicateRefRoutine;
-
-	TDeleteRefRoutine m_deleteRefRoutine;
-
-	IScriptHost* m_scriptHost;
-
-	IScriptHostWithResourceData* m_resourceHost;
-
-	IScriptHostWithManifest* m_manifestHost;
-
-	int m_instanceId;
-
-	void* m_parentObject;
-
-	PointerField m_pointerFields[3];
-
-	// string values, which need to be persisted across calls as well
-	std::unique_ptr<String::Utf8Value> m_stringValues[50];
-
-	int m_curStringValue;
-
-private:
-	result_t LoadFileInternal(OMPtr<fxIStream> stream, char* scriptFile, Local<Script>* outScript);
-
-	result_t LoadHostFileInternal(char* scriptFile, Local<Script>* outScript);
-
-	result_t LoadSystemFileInternal(char* scriptFile, Local<Script>* outScript);
-
-	result_t RunFileInternal(char* scriptFile, std::function<result_t(char*, Local<Script>*)> loadFunction);
-
-	result_t LoadSystemFile(char* scriptFile);
-
-public:
-	inline V8ScriptRuntime()
-	{
-		m_instanceId = rand() ^ 0x3e3;
-		m_curStringValue = 0;
-	}
-
-	inline Local<Context> GetContext()
-	{
-		return m_context.Get(GetV8Isolate());
-	}
-
-	inline void SetTickRoutine(const std::function<void()>& tickRoutine)
-	{
-		m_tickRoutine = tickRoutine;
-	}
-
-	inline void SetEventRoutine(const TEventRoutine& eventRoutine)
-	{
-		m_eventRoutine = eventRoutine;
-	}
-
-	inline void SetCallRefRoutine(const TCallRefRoutine& routine)
-	{
-		m_callRefRoutine = routine;
-	}
-
-	inline void SetDuplicateRefRoutine(const TDuplicateRefRoutine& routine)
-	{
-		m_duplicateRefRoutine = routine;
-	}
-
-	inline void SetDeleteRefRoutine(const TDeleteRefRoutine& routine)
-	{
-		m_deleteRefRoutine = routine;
-	}
-
-	inline OMPtr<IScriptHost> GetScriptHost()
-	{
-		return m_scriptHost;
-	}
-
-	inline PointerField* GetPointerFields()
-	{
-		return m_pointerFields;
-	}
-
-	const char* AssignStringValue(const Local<Value>& value);
-
-	NS_DECL_ISCRIPTRUNTIME;
-
-	NS_DECL_ISCRIPTFILEHANDLINGRUNTIME;
-
-	NS_DECL_ISCRIPTTICKRUNTIME;
-
-	NS_DECL_ISCRIPTEVENTRUNTIME;
-
-	NS_DECL_ISCRIPTREFRUNTIME;
-};
-
-class V8PushEnvironment
-{
-private:
-	Locker m_locker;
-
-	Isolate::Scope m_isolateScope;
-
-	HandleScope m_handleScope;
-
-	Context::Scope m_contextScope;
-
-	fx::PushEnvironment m_pushEnvironment;
-
-public:
-	inline V8PushEnvironment(V8ScriptRuntime* runtime)
-		: m_locker(GetV8Isolate()), m_isolateScope(GetV8Isolate()), m_handleScope(GetV8Isolate()), m_contextScope(runtime->GetContext()), m_pushEnvironment(runtime)
-	{
-
-	}
-
-	~V8PushEnvironment() = default;
-};
-
-static V8ScriptRuntime* GetScriptRuntimeFromArgs(const v8::FunctionCallbackInfo<v8::Value>& args)
-{
-	auto external = Local<External>::Cast(args.Data());
-
-	return reinterpret_cast<V8ScriptRuntime*>(external->Value());
-}
-
-// blindly copypasted from StackOverflow (to allow std::function to store V8 UniquePersistent types with their move semantics)
-template<class F>
-struct shared_function
-{
-	std::shared_ptr<F> f;
-	shared_function() = default;
-	shared_function(F&& f_) : f(std::make_shared<F>(std::move(f_))) {}
-	shared_function(shared_function const&) = default;
-	shared_function(shared_function&&) = default;
-	shared_function& operator=(shared_function const&) = default;
-	shared_function& operator=(shared_function&&) = default;
-
-	template<class...As>
-	auto operator()(As&&...as) const
-	{
-		return (*f)(std::forward<As>(as)...);
-	}
-};
-
-template<class F>
-shared_function<std::decay_t<F>> make_shared_function(F&& f)
-{
-	return { std::forward<F>(f) };
-}
-
-enum class V8MetaFields
-{
-	PointerValueInt,
-	PointerValueFloat,
-	PointerValueVector,
-	ReturnResultAnyway,
-	ResultAsInteger,
-	ResultAsFloat,
-	ResultAsString,
-	ResultAsVector,
-	ResultAsObject,
-	Max
-};
-
-static uint8_t g_metaFields[(int)V8MetaFields::Max];
-
-static void V8_SetTickFunction(const v8::FunctionCallbackInfo<v8::Value>& args)
-{
-	V8ScriptRuntime* runtime = GetScriptRuntimeFromArgs(args);
-
-	Local<Function> tickFunction = Local<Function>::Cast(args[0]);
-	UniquePersistent<Function> tickFunctionRef(GetV8Isolate(), tickFunction);
-
-	runtime->SetTickRoutine(make_shared_function([tickFunctionRef{ std::move(tickFunctionRef) }] ()
-	{
-		Local<Function> tickFunction = tickFunctionRef.Get(GetV8Isolate());
-
-		{
-			TryCatch eh;
-
-			Local<Value> value = tickFunction->Call(Null(GetV8Isolate()), 0, nullptr);
-
-			if (value.IsEmpty())
-			{
-				String::Utf8Value str(eh.Exception());
-				String::Utf8Value stack(eh.StackTrace());
-
-				trace("Error calling system tick function in resource %s: %s\nstack:\n%s\n", "TODO", *str, *stack);
-			}
-		}
-	}));
-}
-
-static void V8_SetEventFunction(const v8::FunctionCallbackInfo<v8::Value>& args)
-{
-	V8ScriptRuntime* runtime = GetScriptRuntimeFromArgs(args);
-
-	Local<Function> function = Local<Function>::Cast(args[0]);
-	UniquePersistent<Function> functionRef(GetV8Isolate(), function);
-
-	runtime->SetEventRoutine(make_shared_function([functionRef{ std::move(functionRef) }](const char* eventName, const char* eventPayload, size_t payloadSize, const char* eventSource)
-	{
-		Local<Function> function = functionRef.Get(GetV8Isolate());
-
-		{
-			TryCatch eh;
-
-			Local<ArrayBuffer> inValueBuffer = ArrayBuffer::New(GetV8Isolate(), payloadSize);
-			memcpy(inValueBuffer->GetContents().Data(), eventPayload, payloadSize);
-
-			Local<Value> arguments[3];
-			arguments[0] = String::NewFromUtf8(GetV8Isolate(), eventName);
-			arguments[1] = Uint8Array::New(inValueBuffer, 0, payloadSize);
-			arguments[2] = String::NewFromUtf8(GetV8Isolate(), eventSource);
-
-			Local<Value> value = function->Call(Null(GetV8Isolate()), 3, arguments);
-
-			if (eh.HasCaught())
-			{
-				String::Utf8Value str(eh.Exception());
-				String::Utf8Value stack(eh.StackTrace());
-
-				trace("Error calling system event handling function in resource %s: %s\nstack:\n%s\n", "TODO", *str, *stack);
-			}
-		}
-	}));
-}
-
-static void V8_SetCallRefFunction(const v8::FunctionCallbackInfo<v8::Value>& args)
-{
-	V8ScriptRuntime* runtime = GetScriptRuntimeFromArgs(args);
-
-	Local<Function> function = Local<Function>::Cast(args[0]);
-	UniquePersistent<Function> functionRef(GetV8Isolate(), function);
-
-	runtime->SetCallRefRoutine(make_shared_function([functionRef{ std::move(functionRef) }](int32_t refId, const char* argsSerialized, size_t argsSize, char** retval, size_t* retvalLength)
-	{
-		// static array for retval output
-		static std::vector<char> retvalArray(32768);
-
-		Local<Function> function = functionRef.Get(GetV8Isolate());
-
-		{
-			TryCatch eh;
-
-			Local<ArrayBuffer> inValueBuffer = ArrayBuffer::New(GetV8Isolate(), argsSize);
-			memcpy(inValueBuffer->GetContents().Data(), argsSerialized, argsSize);
-
-			Local<Value> arguments[2];
-			arguments[0] = Int32::New(GetV8Isolate(), refId);
-			arguments[1] = Uint8Array::New(inValueBuffer, 0, argsSize);
-
-			Local<Value> value = function->Call(Null(GetV8Isolate()), 2, arguments);
-
-			if (eh.HasCaught())
-			{
-				String::Utf8Value str(eh.Exception());
-				String::Utf8Value stack(eh.StackTrace());
-
-				trace("Error calling system call ref function in resource %s: %s\nstack:\n%s\n", "TODO", *str, *stack);
-			}
-			else
-			{
-				if (!value->IsArrayBufferView())
-				{
-					return;
-				}
-
-				Local<ArrayBufferView> abv = value.As<ArrayBufferView>();
-				*retvalLength = abv->ByteLength();
-
-				abv->CopyContents(retvalArray.data(), min(retvalArray.size(), *retvalLength));
-				*retval = retvalArray.data();
-			}
-		}
-	}));
-}
-
-static void V8_SetDeleteRefFunction(const v8::FunctionCallbackInfo<v8::Value>& args)
-{
-	V8ScriptRuntime* runtime = GetScriptRuntimeFromArgs(args);
-
-	Local<Function> function = Local<Function>::Cast(args[0]);
-	UniquePersistent<Function> functionRef(GetV8Isolate(), function);
-
-	runtime->SetDeleteRefRoutine(make_shared_function([functionRef{ std::move(functionRef) }](int32_t refId)
-	{
-		Local<Function> function = functionRef.Get(GetV8Isolate());
-
-		{
-			TryCatch eh;
-
-			Local<Value> arguments[3];
-			arguments[0] = Int32::New(GetV8Isolate(), refId);
-
-			Local<Value> value = function->Call(Null(GetV8Isolate()), 1, arguments);
-
-			if (eh.HasCaught())
-			{
-				String::Utf8Value str(eh.Exception());
-				String::Utf8Value stack(eh.StackTrace());
-
-				trace("Error calling system delete ref function in resource %s: %s\nstack:\n%s\n", "TODO", *str, *stack);
-			}
-		}
-	}));
-}
-
-static void V8_SetDuplicateRefFunction(const v8::FunctionCallbackInfo<v8::Value>& args)
-{
-	V8ScriptRuntime* runtime = GetScriptRuntimeFromArgs(args);
-
-	Local<Function> function = Local<Function>::Cast(args[0]);
-	UniquePersistent<Function> functionRef(GetV8Isolate(), function);
-
-	runtime->SetDuplicateRefRoutine(make_shared_function([functionRef{ std::move(functionRef) }](int32_t refId)
-	{
-		Local<Function> function = functionRef.Get(GetV8Isolate());
-
-		{
-			TryCatch eh;
-
-			Local<Value> arguments[3];
-			arguments[0] = Int32::New(GetV8Isolate(), refId);
-
-			Local<Value> value = function->Call(Null(GetV8Isolate()), 1, arguments);
-
-			if (eh.HasCaught())
-			{
-				String::Utf8Value str(eh.Exception());
-				String::Utf8Value stack(eh.StackTrace());
-
-				trace("Error calling system duplicate ref function in resource %s: %s\nstack:\n%s\n", "TODO", *str, *stack);
-			}
-			else
-			{
-				if (value->IsInt32())
-				{
-					return value->Int32Value();
-				}
-			}
-
-			return -1;
-		}
-	}));
-}
-
-static void V8_CanonicalizeRef(const v8::FunctionCallbackInfo<v8::Value>& args)
-{
-	V8ScriptRuntime* runtime = GetScriptRuntimeFromArgs(args);
-
-	char* refString;
-	result_t hr = runtime->GetScriptHost()->CanonicalizeRef(args[0]->Int32Value(), runtime->GetInstanceId(), &refString);
-
-	args.GetReturnValue().Set(String::NewFromUtf8(GetV8Isolate(), refString));
-	fwFree(refString);
-}
-
-static void V8_InvokeFunctionReference(const v8::FunctionCallbackInfo<v8::Value>& args)
-{
-	V8ScriptRuntime* runtime = GetScriptRuntimeFromArgs(args);
-
-	OMPtr<IScriptHost> scriptHost = runtime->GetScriptHost();
-
-	Local<String> string = Local<String>::Cast(args[0]);
-	Local<ArrayBufferView> abv = Local<ArrayBufferView>::Cast(args[1]);
-
-	String::Utf8Value str(string);
-
-	// variables to hold state
-	fxNativeContext context = { 0 };
-
-	context.numArguments = 4;
-	context.nativeIdentifier = 0xe3551879; // INVOKE_FUNCTION_REFERENCE
-
-	// identifier string
-	context.arguments[0] = reinterpret_cast<uintptr_t>(*str);
-
-	// argument data
-	size_t argLength;
-	std::vector<uint8_t> argsBuffer(abv->ByteLength());
-
-	abv->CopyContents(argsBuffer.data(), argsBuffer.size());
-
-	context.arguments[1] = reinterpret_cast<uintptr_t>(argsBuffer.data());
-	context.arguments[2] = static_cast<uintptr_t>(argsBuffer.size());
-
-	// return value length
-	size_t retLength = 0;
-	context.arguments[3] = reinterpret_cast<uintptr_t>(&retLength);
-
-	// invoke
-	scriptHost->InvokeNative(context);
-
-	// get return values
-	Local<ArrayBuffer> outValueBuffer = ArrayBuffer::New(GetV8Isolate(), retLength);
-	memcpy(outValueBuffer->GetContents().Data(), (const void*)context.arguments[0], retLength);
-
-	Local<Uint8Array> outArray = Uint8Array::New(outValueBuffer, 0, retLength);
-	args.GetReturnValue().Set(outArray);
-}
-
-static void V8_GetTickCount(const v8::FunctionCallbackInfo<v8::Value>& args)
-{
-	args.GetReturnValue().Set((double)GetTickCount64());
-}
-
-const char* V8ScriptRuntime::AssignStringValue(const Local<Value>& value)
-{
-	auto stringValue = std::make_unique<String::Utf8Value>(value);
-	const char* str = **(stringValue.get());
-
-	// take ownership
-	m_stringValues[m_curStringValue] = std::move(stringValue);
-	
-	// increment the string value
-	m_curStringValue = (m_curStringValue + 1) % _countof(m_stringValues);
-
-	// return the string
-	return str;
-}
-
-static void V8_InvokeNative(const v8::FunctionCallbackInfo<v8::Value>& args)
-{
-	// get required entries
-	V8ScriptRuntime* runtime = GetScriptRuntimeFromArgs(args);
-	OMPtr<IScriptHost> scriptHost = runtime->GetScriptHost();
-
-	auto pointerFields = runtime->GetPointerFields();
-
-	// exception thrower
-	auto throwException = [&] (const std::string& exceptionString)
-	{
-		args.GetIsolate()->ThrowException(String::NewFromUtf8(args.GetIsolate(), exceptionString.c_str()));
-	};
-
-	// variables to hold state
-	fxNativeContext context = { 0 };
-
-	// return values and their types
-	int numReturnValues = 0;
-	uintptr_t retvals[16] = { 0 };
-	V8MetaFields rettypes[16];
-
-	// coercion for the result value
-	V8MetaFields returnValueCoercion = V8MetaFields::Max;
-
-	// flag to return a result even if a pointer return value is passed
-	bool returnResultAnyway = false;
-
-	// get argument count for the loop
-	int numArgs = args.Length();
-
-	// verify argument count
-	if (numArgs < 1)
-	{
-		return throwException("wrong argument count (needs at least a hash string)");
-	}
-
-	// get the hash
-	String::Utf8Value hashString(args[0]);
-	uint64_t hash = _strtoui64(*hashString, nullptr, 16);
-
-	context.nativeIdentifier = hash;
-
-	// pushing function
-	auto push = [&] (const auto& value)
-	{
-		*reinterpret_cast<uintptr_t*>(&context.arguments[context.numArguments]) = 0;
-		*reinterpret_cast<std::decay_t<decltype(value)>*>(&context.arguments[context.numArguments]) = value;
-		context.numArguments++;
-	};
-
-	// the big argument loop
-	for (int i = 1; i < numArgs; i++)
-	{
-		// get the type and decide what to do based on it
-		auto& arg = args[i];
-
-		// null/undefined: add '0'
-		if (arg->IsNull() || arg->IsUndefined())
-		{
-			push(0);
-		}
-		else if (arg->IsNumber() || arg->IsNumberObject())
-		{
-			Local<Number> number = arg->ToNumber();
-			double value = number->Value();
-
-			if (floor(value) == value)
-			{
-				push(static_cast<int>(value));
-			}
-			else
-			{
-				push(static_cast<float>(value));
-			}
-		}
-		else if (arg->IsInt32())
-		{
-			Local<Int32> int32 = arg->ToInt32();
-			push(int32->Int32Value());
-		}
-		else if (arg->IsUint32())
-		{
-			Local<Uint32> int32 = arg->ToUint32();
-			push(int32->Uint32Value());
-		}
-		else if (arg->IsBoolean() || arg->IsBooleanObject())
-		{
-			push(arg->BooleanValue());
-		}
-		else if (arg->IsString())
-		{
-			push(runtime->AssignStringValue(arg));
-		}
-		// placeholder vectors
-		else if (arg->IsArray())
-		{
-			Local<Array> array = Local<Array>::Cast(arg);
-			float x = 0.0f, y = 0.0f, z = 0.0f, w = 0.0f;
-
-			auto getNumber = [&] (int idx)
-			{
-				Local<Value> value = array->Get(idx);
-
-				if (value.IsEmpty() || !value->IsNumber())
-				{
-					return NAN;
-				}
-
-				return static_cast<float>(value->NumberValue());
-			};
-
-			if (array->Length() < 2 || array->Length() > 4)
-			{
-				return throwException("arrays should be vectors (wrong number of values)");
-			}
-
-			if (array->Length() >= 2)
-			{
-				x = getNumber(0);
-				y = getNumber(1);
-
-				if (x == NAN || y == NAN)
-				{
-					return throwException("invalid vector array value");
-				}
-
-				push(x);
-				push(y);
-			}
-
-			if (array->Length() >= 3)
-			{
-				z = getNumber(2);
-
-				if (z == NAN)
-				{
-					return throwException("invalid vector array value");
-				}
-
-				push(z);
-			}
-
-			if (array->Length() >= 4)
-			{
-				w = getNumber(3);
-
-				if (w == NAN)
-				{
-					return throwException("invalid vector array value");
-				}
-
-				push(w);
-			}
-		}
-		// metafield
-		else if (arg->IsExternal())
-		{
-			auto pushPtr = [&] (V8MetaFields metaField)
-			{
-				if (numReturnValues >= _countof(retvals))
-				{
-					throwException("too many return value arguments");
-					return false;
-				}
-
-				// push the offset and set the type
-				push(&retvals[numReturnValues]);
-				rettypes[numReturnValues] = metaField;
-
-				// increment the counter
-				if (metaField == V8MetaFields::PointerValueVector)
-				{
-					numReturnValues += 3;
-				}
-				else
-				{
-					numReturnValues += 1;
-				}
-
-				return true;
-			};
-
-			uint8_t* ptr = reinterpret_cast<uint8_t*>(Local<External>::Cast(arg)->Value());
-
-			// if the pointer is a metafield
-			if (ptr >= g_metaFields && ptr < &g_metaFields[(int)V8MetaFields::Max])
-			{
-				V8MetaFields metaField = static_cast<V8MetaFields>(ptr - g_metaFields);
-
-				// switch on the metafield
-				switch (metaField)
-				{
-					case V8MetaFields::PointerValueInt:
-					case V8MetaFields::PointerValueFloat:
-					case V8MetaFields::PointerValueVector:
-					{
-						if (!pushPtr(metaField))
-						{
-							return;
-						}
-
-						break;
-					}
-					case V8MetaFields::ReturnResultAnyway:
-						returnResultAnyway = true;
-						break;
-					case V8MetaFields::ResultAsInteger:
-					case V8MetaFields::ResultAsString:
-					case V8MetaFields::ResultAsFloat:
-					case V8MetaFields::ResultAsVector:
-					case V8MetaFields::ResultAsObject:
-						returnValueCoercion = metaField;
-						break;
-				}
-			}
-			// or if the pointer is a runtime pointer field
-			else if (ptr >= reinterpret_cast<uint8_t*>(pointerFields) && ptr < (reinterpret_cast<uint8_t*>(pointerFields) + (sizeof(PointerField) * 2)))
-			{
-				// guess the type based on the pointer field type
-				intptr_t ptrField = ptr - reinterpret_cast<uint8_t*>(pointerFields);
-				V8MetaFields metaField = static_cast<V8MetaFields>(ptrField / sizeof(PointerField));
-
-				if (metaField == V8MetaFields::PointerValueInt || metaField == V8MetaFields::PointerValueFloat)
-				{
-					auto ptrFieldEntry = reinterpret_cast<PointerFieldEntry*>(ptr);
-
-					retvals[numReturnValues] = ptrFieldEntry->value;
-					ptrFieldEntry->empty = true;
-
-					if (!pushPtr(metaField))
-					{
-						return;
-					}
-				}
-			}
-			else
-			{
-				push(ptr);
-			}
-		}
-		else if (arg->IsArrayBufferView())
-		{
-			Local<ArrayBufferView> abv = arg.As<ArrayBufferView>();
-			Local<ArrayBuffer> buffer = abv->Buffer();
-
-			push((char*)buffer->GetContents().Data() + abv->ByteOffset());
-		}
-		// this should be the last entry, I'd guess
-		else if (arg->IsObject())
-		{
-			Local<Object> object = arg->ToObject();
-			Local<Value> data = object->Get(String::NewFromUtf8(GetV8Isolate(), "__data"));
-
-			if (!data.IsEmpty() && data->IsNumber())
-			{
-				push(data->ToNumber()->Int32Value());
-			}
-			else
-			{
-				return throwException("__data field does not contain a number");
-			}
-		}
-		else
-		{
-			String::Utf8Value str(arg);
-
-			return throwException(va("Invalid V8 value: %s", *str));
-		}
-	}
-
-	// invoke the native on the script host
-	if (!FX_SUCCEEDED(scriptHost->InvokeNative(context)))
-	{
-		return throwException(va("Execution of native %016x in script host failed.", hash));;
-	}
-
-	// padded vector struct
-	struct scrVector
-	{
-		float x;
-
-	private:
-		uint32_t pad0;
-
-	public:
-		float y;
-
-	private:
-		uint32_t pad1;
-
-	public:
-		float z;
-
-	private:
-		uint32_t pad2;
-	};
-
-	struct scrObject
-	{
-		const char* data;
-		uintptr_t length;
-	};
-
-	// number of Lua results
-	Local<Array> returnValueArray = Array::New(args.GetIsolate());
-	int numResults = 0;
-
-	// if no other result was requested, or we need to return the result anyway, push the result
-	if (numReturnValues == 0 || returnResultAnyway)
-	{
-		// increment the result count
-		numResults++;
-
-		// handle the type coercion
-		switch (returnValueCoercion)
-		{
-			case V8MetaFields::ResultAsString:
-			{
-				const char* str = *reinterpret_cast<const char**>(&context.arguments[0]);
-
-				if (str)
-				{
-					returnValueArray->Set(0, String::NewFromUtf8(args.GetIsolate(), str));
-				}
-				else
-				{
-					returnValueArray->Set(0, Null(args.GetIsolate()));
-				}
-
-				break;
-			}
-			case V8MetaFields::ResultAsFloat:
-				returnValueArray->Set(0, Number::New(args.GetIsolate(), *reinterpret_cast<float*>(&context.arguments[0])));
-				break;
-			case V8MetaFields::ResultAsVector:
-			{
-				scrVector vector = *reinterpret_cast<scrVector*>(&context.arguments[0]);
-
-				Local<Array> vectorArray = Array::New(args.GetIsolate(), 3);
-				vectorArray->Set(0, Number::New(args.GetIsolate(), vector.x));
-				vectorArray->Set(1, Number::New(args.GetIsolate(), vector.y));
-				vectorArray->Set(2, Number::New(args.GetIsolate(), vector.z));
-				
-				returnValueArray->Set(0, vectorArray);
-
-				break;
-			}
-			case V8MetaFields::ResultAsObject:
-			{
-				scrObject object = *reinterpret_cast<scrObject*>(&context.arguments[0]);
-				
-				Local<ArrayBuffer> outValueBuffer = ArrayBuffer::New(GetV8Isolate(), object.length);
-				memcpy(outValueBuffer->GetContents().Data(), object.data, object.length);
-
-				Local<Uint8Array> outArray = Uint8Array::New(outValueBuffer, 0, object.length);
-
-				returnValueArray->Set(0, outArray);
-
-				break;
-			}
-			case V8MetaFields::ResultAsInteger:
-				returnValueArray->Set(0, Int32::New(args.GetIsolate(), *reinterpret_cast<int32_t*>(&context.arguments[0])));
-				break;
-			default:
-			{
-				int32_t integer = *reinterpret_cast<int32_t*>(&context.arguments[0]);
-
-				if ((integer & 0xFFFFFFFF) == 0)
-				{
-					returnValueArray->Set(0, Boolean::New(args.GetIsolate(), false));
-				}
-				else
-				{
-					returnValueArray->Set(0, Int32::New(args.GetIsolate(), integer));
-				}
-			}
-		}
-	}
-
-	// loop over the return value pointers
-	{
-		int i = 0;
-
-		while (i < numReturnValues)
-		{
-			switch (rettypes[i])
-			{
-				case V8MetaFields::PointerValueInt:
-					returnValueArray->Set(numResults, Int32::New(args.GetIsolate(), retvals[i]));
-					i++;
-					break;
-
-				case V8MetaFields::PointerValueFloat:
-					returnValueArray->Set(numResults, Number::New(args.GetIsolate(), *reinterpret_cast<float*>(&retvals[i])));
-					i++;
-					break;
-
-				case V8MetaFields::PointerValueVector:
-				{
-					scrVector vector = *reinterpret_cast<scrVector*>(&retvals[i]);
-
-					Local<Array> vectorArray = Array::New(args.GetIsolate(), 3);
-					vectorArray->Set(0, Number::New(args.GetIsolate(), vector.x));
-					vectorArray->Set(1, Number::New(args.GetIsolate(), vector.y));
-					vectorArray->Set(2, Number::New(args.GetIsolate(), vector.z));
-
-					returnValueArray->Set(numResults, vectorArray);
-
-					i += 3;
-					break;
-				}
-			}
-
-			numResults++;
-		}
-	}
-
-	// and set the return value(s)
-	if (numResults == 1)
-	{
-		args.GetReturnValue().Set(returnValueArray->Get(0));
-	}
-	else
-	{
-		args.GetReturnValue().Set(returnValueArray);
-	}
-}
-
-template<V8MetaFields MetaField>
-static void V8_GetMetaField(const v8::FunctionCallbackInfo<v8::Value>& args)
-{
-	args.GetReturnValue().Set(External::New(GetV8Isolate(), &g_metaFields[(int)MetaField]));
-}
-
-template<V8MetaFields MetaField>
-static void V8_GetPointerField(const v8::FunctionCallbackInfo<v8::Value>& args)
-{
-	V8ScriptRuntime* runtime = GetScriptRuntimeFromArgs(args);
-
-	auto pointerFields = runtime->GetPointerFields();
-	auto pointerFieldStart = &pointerFields[(int)MetaField];
-
-	static uintptr_t dummyOut;
-	PointerFieldEntry* pointerField = nullptr;
-	
-	for (int i = 0; i < _countof(pointerFieldStart->data); i++)
-	{
-		if (pointerFieldStart->data[i].empty)
-		{
-			pointerField = &pointerFieldStart->data[i];
-			pointerField->empty = false;
-			
-			auto& arg = args[0];
-
-			if (MetaField == V8MetaFields::PointerValueFloat)
-			{
-				float value = static_cast<float>(arg->NumberValue());
-
-				pointerField->value = *reinterpret_cast<uint32_t*>(&value);
-			}
-			else if (MetaField == V8MetaFields::PointerValueInt)
-			{
-				intptr_t value = arg->IntegerValue();
-
-				pointerField->value = value;
-			}
-
-			break;
-		}
-	}
-
-	args.GetReturnValue().Set(External::New(GetV8Isolate(), (pointerField) ? static_cast<void*>(pointerField) : &dummyOut));
-}
-
-std::string SaveProfileToString(CpuProfile* profile);
-
-static void V8_StartProfiling(const v8::FunctionCallbackInfo<v8::Value>& args)
-{
-	CpuProfiler* profiler = args.GetIsolate()->GetCpuProfiler();
-
-	profiler->StartProfiling((args.Length() == 0) ? String::Empty(args.GetIsolate()) : Local<String>::Cast(args[0]), true);
-}
-
-static void V8_StopProfiling(const v8::FunctionCallbackInfo<v8::Value>& args)
-{
-	CpuProfiler* profiler = args.GetIsolate()->GetCpuProfiler();
-
-	CpuProfile* profile = profiler->StopProfiling((args.Length() == 0) ? String::Empty(args.GetIsolate()) : Local<String>::Cast(args[0]));
-		
-	SYSTEMTIME systemTime;
-	GetSystemTime(&systemTime);
-
-	std::string jsonString = SaveProfileToString(profile);
-
-	profile->Delete();
-
-	{
-		std::ofstream stream(MakeRelativeCitPath(va(L"v8-%04d%02d%02d-%02d%02d%02d.cpuprofile", systemTime.wYear, systemTime.wMonth, systemTime.wDay, systemTime.wHour, systemTime.wMinute, systemTime.wSecond)));
-		stream << jsonString;
-	}
-
-	args.GetReturnValue().Set(JSON::Parse(String::NewFromUtf8(args.GetIsolate(), jsonString.c_str(), NewStringType::kNormal, jsonString.size()).ToLocalChecked()));
-}
-
-static void V8_Trace(const v8::FunctionCallbackInfo<v8::Value>& args)
-{
-	bool first = true;
-
-	for (int i = 0; i < args.Length(); i++)
-	{
-		Locker locker(args.GetIsolate());
-		Isolate::Scope isolateScope(args.GetIsolate());
-		v8::HandleScope handle_scope(args.GetIsolate());
-
-		if (first)
-		{
-			first = false;
-		}
-		else
-		{
-			printf(" ");
-		}
-
-		v8::String::Utf8Value str(args[i]);
-		trace("%s", *str);
-	}
-
-	trace("\n");
-}
-
-static void V8_GetResourcePath(const v8::FunctionCallbackInfo<v8::Value>& args)
-{
-	V8ScriptRuntime* runtime = GetScriptRuntimeFromArgs(args);
-	auto path = ((fx::Resource*)runtime->GetParentObject())->GetPath();
-
-	args.GetReturnValue().Set(String::NewFromUtf8(args.GetIsolate(), path.c_str(), NewStringType::kNormal, path.size()).ToLocalChecked());
-}
-
-static std::pair<std::string, FunctionCallback> g_citizenFunctions[] =
-{
-	{ "trace", V8_Trace },
-	{ "setTickFunction", V8_SetTickFunction },
-	{ "setEventFunction", V8_SetEventFunction },
-	// ref stuff
-	{ "setCallRefFunction", V8_SetCallRefFunction },
-	{ "setDeleteRefFunction", V8_SetDeleteRefFunction },
-	{ "setDuplicateRefFunction", V8_SetDuplicateRefFunction },
-	{ "canonicalizeRef", V8_CanonicalizeRef },
-	{ "invokeFunctionReference", V8_InvokeFunctionReference },
-	// internals
-	{ "getTickCount", V8_GetTickCount },
-	{ "invokeNative", V8_InvokeNative },
-	{ "startProfiling", V8_StartProfiling },
-	{ "stopProfiling", V8_StopProfiling },
-	// metafields
-	{ "pointerValueIntInitialized", V8_GetPointerField<V8MetaFields::PointerValueInt> },
-	{ "pointerValueFloatInitialized", V8_GetPointerField<V8MetaFields::PointerValueFloat> },
-	{ "pointerValueInt", V8_GetMetaField<V8MetaFields::PointerValueInt> },
-	{ "pointerValueFloat", V8_GetMetaField<V8MetaFields::PointerValueFloat> },
-	{ "pointerValueVector", V8_GetMetaField<V8MetaFields::PointerValueVector> },
-	{ "returnResultAnyway", V8_GetMetaField<V8MetaFields::ReturnResultAnyway> },
-	{ "resultAsInteger", V8_GetMetaField<V8MetaFields::ResultAsInteger> },
-	{ "resultAsFloat", V8_GetMetaField<V8MetaFields::ResultAsFloat> },
-	{ "resultAsString", V8_GetMetaField<V8MetaFields::ResultAsString> },
-	{ "resultAsVector", V8_GetMetaField<V8MetaFields::ResultAsVector> },
-<<<<<<< HEAD
-	{ "resultAsObject", V8_GetMetaField<V8MetaFields::ResultAsObject> },
-=======
-#ifdef IS_FXSERVER
-	{ "getResourcePath", V8_GetResourcePath },
-#endif
->>>>>>> 6bbf6b86
-};
-
-static v8::Handle<v8::Value> Throw(v8::Isolate* isolate, const char* message) {
-	return isolate->ThrowException(v8::String::NewFromUtf8(isolate, message));
-}
-
-static bool ReadFileData(const v8::FunctionCallbackInfo<v8::Value>& args, std::vector<char>* fileData)
-{
-	V8ScriptRuntime* runtime = GetScriptRuntimeFromArgs(args);
-	OMPtr<IScriptHost> scriptHost = runtime->GetScriptHost();
-
-	V8PushEnvironment pushed(runtime);
-	String::Utf8Value filename(args[0]);
-
-	OMPtr<fxIStream> stream;
-	HRESULT hr = scriptHost->OpenHostFile(*filename, stream.GetAddressOf());
-
-	if (FX_FAILED(hr))
-	{
-		Throw(args.GetIsolate(), "Error loading file");
-		return false;
-	}
-
-	uint64_t length;
-	stream->GetLength(&length);
-
-	uint32_t bytesRead;
-	fileData->resize(length);
-	stream->Read(fileData->data(), length, &bytesRead);
-
-	return true;
-}
-
-static void V8_Read(const v8::FunctionCallbackInfo<v8::Value>& args)
-{
-	std::vector<char> fileData;
-
-	if (!ReadFileData(args, &fileData))
-	{
-		return;
-	}
-
-	Handle<String> str = String::NewFromUtf8(args.GetIsolate(), fileData.data(), String::kNormalString, fileData.size());
-	args.GetReturnValue().Set(str);
-}
-
-struct DataAndPersistent {
-	std::vector<char> data;
-	Persistent<ArrayBuffer> handle;
-};
-
-static void ReadBufferWeakCallback(
-	const v8::WeakCallbackInfo<DataAndPersistent>& data)
-{
-	v8::Local<ArrayBuffer> v = data.GetParameter()->handle.Get(data.GetIsolate());
-
-	size_t byte_length = v->ByteLength();
-	data.GetIsolate()->AdjustAmountOfExternalAllocatedMemory(
-		-static_cast<intptr_t>(byte_length));
-	data.GetParameter()->handle.Reset();
-	delete data.GetParameter();
-}
-
-static void V8_ReadBuffer(const v8::FunctionCallbackInfo<v8::Value>& args)
-{
-	std::vector<char> fileData;
-
-	if (!ReadFileData(args, &fileData))
-	{
-		return;
-	}
-
-	auto isolate = args.GetIsolate();
-
-	DataAndPersistent* data = new DataAndPersistent;
-	data->data = std::move(fileData);
-
-	Handle<v8::ArrayBuffer> buffer =
-		ArrayBuffer::New(isolate, data->data.data(), data->data.size());
-
-	data->handle.Reset(isolate, buffer);
-	data->handle.SetWeak(data, ReadBufferWeakCallback, v8::WeakCallbackType::kParameter);
-	data->handle.MarkIndependent();
-
-	isolate->AdjustAmountOfExternalAllocatedMemory(data->data.size());
-	args.GetReturnValue().Set(buffer);
-}
-
-static std::pair<std::string, FunctionCallback> g_globalFunctions[] =
-{
-	{ "read", V8_Read },
-	{ "readbuffer", V8_ReadBuffer },
-};
-
-result_t V8ScriptRuntime::Create(IScriptHost* scriptHost)
-{
-	// assign the script host
-	m_scriptHost = scriptHost;
-
-	{
-		fx::OMPtr<IScriptHost> ptr(scriptHost);
-		fx::OMPtr<IScriptHostWithResourceData> resourcePtr;
-		ptr.As(&resourcePtr);
-
-		m_resourceHost = resourcePtr.GetRef();
-
-		fx::OMPtr<IScriptHostWithManifest> manifestPtr;
-		ptr.As(&manifestPtr);
-
-		m_manifestHost = manifestPtr.GetRef();
-	}
-
-	// create a scope to hold handles we use here
-	Locker locker(GetV8Isolate());
-	Isolate::Scope isolateScope(GetV8Isolate());
-	HandleScope handleScope(GetV8Isolate());
-
-	// create global state
-	Local<ObjectTemplate> global = ObjectTemplate::New(GetV8Isolate());
-
-	// add a 'print' function as alias for Citizen.trace for testing
-	global->Set(String::NewFromUtf8(GetV8Isolate(), "print", NewStringType::kNormal).ToLocalChecked(),
-				FunctionTemplate::New(GetV8Isolate(), V8_Trace));
-
-	// create Citizen call routines
-	Local<ObjectTemplate> citizenObject = ObjectTemplate::New(GetV8Isolate());
-
-	// loop through routine list
-	for (auto& routine : g_citizenFunctions)
-	{
-		citizenObject->Set(GetV8Isolate(), routine.first.c_str(), FunctionTemplate::New(GetV8Isolate(), routine.second, External::New(GetV8Isolate(), this)));
-	}
-
-	// set the Citizen object
-	global->Set(String::NewFromUtf8(GetV8Isolate(), "Citizen", NewStringType::kNormal).ToLocalChecked(),
-				citizenObject);
-
-	// create a V8 context and store it
-	Local<Context> context = Context::New(GetV8Isolate(), nullptr, global);
-	m_context.Reset(GetV8Isolate(), context);
-
-	// run the following entries in the context scope
-	Context::Scope scope(context);
-
-#ifdef IS_FXSERVER
-	auto env = node::CreateEnvironment(GetNodeIsolate(), context, 0, nullptr, 0, nullptr);
-	node::LoadEnvironment(env);
-#endif
-
-	// set global IO functions
-	for (auto& routine : g_globalFunctions)
-	{
-		context->Global()->Set(
-			String::NewFromUtf8(GetV8Isolate(), routine.first.c_str(), NewStringType::kNormal).ToLocalChecked(),
-			Function::New(GetV8Isolate(), routine.second, External::New(GetV8Isolate(), this)));
-	}
-
-	// set the 'window' variable to the global itself
-	context->Global()->Set(String::NewFromUtf8(GetV8Isolate(), "window", NewStringType::kNormal).ToLocalChecked(), context->Global());
-
-	std::string nativesBuild = "natives_universal.js";
-
-	{
-		for (const auto& versionPair : g_scriptVersionPairs)
-		{
-			bool isGreater;
-
-			if (FX_SUCCEEDED(m_manifestHost->IsManifestVersionBetween(std::get<ManifestVersion>(versionPair).guid, guid_t{ 0 }, &isGreater)) && isGreater)
-			{
-				nativesBuild = std::get<const char*>(versionPair);
-			}
-		}
-	}
-
-	// run system scripts
-	result_t hr;
-
-	// Loading natives
-	if (FX_FAILED(hr = LoadSystemFile(const_cast<char*>(va("citizen:/scripting/v8/%s", nativesBuild)))))
-	{
-		return hr;
-	}
-
-	for (const char* platformScript : g_platformScripts)
-	{
-		if (FX_FAILED(hr = LoadSystemFile(const_cast<char*>(platformScript))))
-		{
-			return hr;
-		}
-	}
-
-	return FX_S_OK;
-}
-
-result_t V8ScriptRuntime::Destroy()
-{
-	m_eventRoutine = TEventRoutine();
-	m_tickRoutine = std::function<void()>();
-	m_callRefRoutine = TCallRefRoutine();
-	m_deleteRefRoutine = TDeleteRefRoutine();
-	m_duplicateRefRoutine = TDuplicateRefRoutine();
-
-	fx::PushEnvironment pushed(this);
-	m_context.Reset();
-
-	return FX_S_OK;
-}
-
-void* V8ScriptRuntime::GetParentObject()
-{
-	return m_parentObject;
-}
-
-void V8ScriptRuntime::SetParentObject(void* parentObject)
-{
-	m_parentObject = parentObject;
-}
-
-result_t V8ScriptRuntime::LoadFileInternal(OMPtr<fxIStream> stream, char* scriptFile, Local<Script>* outScript)
-{
-	// read file data
-	uint64_t length;
-	result_t hr;
-
-	if (FX_FAILED(hr = stream->GetLength(&length)))
-	{
-		return hr;
-	}
-
-	std::vector<char> fileData(length + 1);
-	if (FX_FAILED(hr = stream->Read(&fileData[0], length, nullptr)))
-	{
-		return hr;
-	}
-
-	fileData[length] = '\0';
-
-	// create the script data
-	Local<String> scriptText = String::NewFromUtf8(GetV8Isolate(), &fileData[0], NewStringType::kNormal).ToLocalChecked();
-	Local<String> fileName = String::NewFromUtf8(GetV8Isolate(), scriptFile, NewStringType::kNormal).ToLocalChecked();
-
-	// compile the script in a TryCatch
-	{
-		TryCatch eh;
-		Local<Script> script = Script::Compile(scriptText, fileName);
-
-		if (script.IsEmpty())
-		{
-			String::Utf8Value str(eh.Exception());
-
-			trace("Error parsing script %s in resource %s: %s\n", scriptFile, "TODO", *str);
-
-			// TODO: change?
-			return FX_E_INVALIDARG;
-		}
-
-		*outScript = script;
-	}
-
-	return FX_S_OK;
-}
-
-result_t V8ScriptRuntime::LoadHostFileInternal(char* scriptFile, Local<Script>* outScript)
-{
-	// open the file
-	OMPtr<fxIStream> stream;
-
-	result_t hr = m_scriptHost->OpenHostFile(scriptFile, stream.GetAddressOf());
-
-	if (FX_FAILED(hr))
-	{
-		// TODO: log this?
-		return hr;
-	}
-
-	return LoadFileInternal(stream, scriptFile, outScript);
-}
-
-result_t V8ScriptRuntime::LoadSystemFileInternal(char* scriptFile, Local<Script>* outScript)
-{
-	// open the file
-	OMPtr<fxIStream> stream;
-
-	result_t hr = m_scriptHost->OpenSystemFile(scriptFile, stream.GetAddressOf());
-
-	if (FX_FAILED(hr))
-	{
-		// TODO: log this?
-		return hr;
-	}
-
-	return LoadFileInternal(stream, scriptFile, outScript);
-}
-
-result_t V8ScriptRuntime::RunFileInternal(char* scriptName, std::function<result_t(char*, Local<Script>*)> loadFunction)
-{
-	V8PushEnvironment pushed(this);
-
-	result_t hr;
-	Local<Script> script;
-
-	if (FX_FAILED(hr = loadFunction(scriptName, &script)))
-	{
-		return hr;
-	}
-
-	{
-		TryCatch eh;
-		Local<Value> value = script->Run();
-
-		if (value.IsEmpty())
-		{
-			String::Utf8Value str(eh.Exception());
-			String::Utf8Value stack(eh.StackTrace());
-
-			trace("Error loading script %s in resource %s: %s\nstack:\n%s\n", scriptName, "TODO", *str, *stack);
-
-			// TODO: change?
-			return FX_E_INVALIDARG;
-		}
-	}
-
-	return FX_S_OK;
-}
-
-result_t V8ScriptRuntime::LoadFile(char* scriptName)
-{
-	return RunFileInternal(scriptName, std::bind(&V8ScriptRuntime::LoadHostFileInternal, this, std::placeholders::_1, std::placeholders::_2));
-}
-
-result_t V8ScriptRuntime::LoadSystemFile(char* scriptName)
-{
-	return RunFileInternal(scriptName, std::bind(&V8ScriptRuntime::LoadSystemFileInternal, this, std::placeholders::_1, std::placeholders::_2));
-}
-
-int V8ScriptRuntime::GetInstanceId()
-{
-	return m_instanceId;
-}
-
-int32_t V8ScriptRuntime::HandlesFile(char* fileName)
-{
-	return strstr(fileName, ".js") != 0;
-}
-
-result_t V8ScriptRuntime::Tick()
-{
-	if (m_tickRoutine)
-	{
-		V8PushEnvironment pushed(this);
-
-		v8::platform::PumpMessageLoop(GetV8Platform(), GetV8Isolate());
-
-		m_tickRoutine();
-	}
-
-	return FX_S_OK;
-}
-
-result_t V8ScriptRuntime::TriggerEvent(char* eventName, char* eventPayload, uint32_t payloadSize, char* eventSource)
-{
-	if (m_eventRoutine)
-	{
-		V8PushEnvironment pushed(this);
-
-		m_eventRoutine(eventName, eventPayload, payloadSize, eventSource);
-	}
-
-	return FX_S_OK;
-}
-
-result_t V8ScriptRuntime::CallRef(int32_t refIdx, char* argsSerialized, uint32_t argsLength, char** retvalSerialized, uint32_t* retvalLength)
-{
-	*retvalLength = 0;
-	*retvalSerialized = nullptr;
-
-	if (m_callRefRoutine)
-	{
-		V8PushEnvironment pushed(this);
-
-		size_t retvalLengthS = 0;
-		m_callRefRoutine(refIdx, argsSerialized, argsLength, retvalSerialized, &retvalLengthS);
-
-		*retvalLength = retvalLengthS;
-	}
-
-	return FX_S_OK;
-}
-
-result_t V8ScriptRuntime::DuplicateRef(int32_t refIdx, int32_t* outRefIdx)
-{
-	*outRefIdx = -1;
-
-	if (m_duplicateRefRoutine)
-	{
-		V8PushEnvironment pushed(this);
-
-		*outRefIdx = m_duplicateRefRoutine(refIdx);
-	}
-
-	return FX_S_OK;
-}
-
-result_t V8ScriptRuntime::RemoveRef(int32_t refIdx)
-{
-	if (m_deleteRefRoutine)
-	{
-		V8PushEnvironment pushed(this);
-
-		m_deleteRefRoutine(refIdx);
-	}
-
-	return FX_S_OK;
-}
-
-// from the V8 example
-class ArrayBufferAllocator : public v8::ArrayBuffer::Allocator
-{
-public:
-	virtual void* Allocate(size_t length) override
-	{
-		void* data = AllocateUninitialized(length);
-		return data == NULL ? data : memset(data, 0, length);
-	}
-	virtual void* AllocateUninitialized(size_t length) override { return malloc(length); }
-	virtual void Free(void* data, size_t) override { free(data); }
-};
-
-class V8ScriptGlobals
-{
-private:
-	Isolate* m_isolate;
-
-#ifdef IS_FXSERVER
-	node::IsolateData* m_nodeData;
-#endif
-
-	std::vector<char> m_nativesBlob;
-
-	std::vector<char> m_snapshotBlob;
-
-	std::unique_ptr<Platform> m_platform;
-
-	std::unique_ptr<v8::ArrayBuffer::Allocator> m_arrayBufferAllocator;
-
-	std::unique_ptr<V8Debugger> m_debugger;
-
-public:
-	V8ScriptGlobals();
-
-	~V8ScriptGlobals();
-
-	void Initialize();
-
-	inline Platform* GetPlatform()
-	{
-		return m_platform.get();
-	}
-
-	inline Isolate* GetIsolate()
-	{
-		if (Isolate::GetCurrent() != m_isolate)
-		{
-			m_isolate->Enter();
-		}
-
-		return m_isolate;
-	}
-
-#ifdef IS_FXSERVER
-	inline node::IsolateData* GetNodeIsolate()
-	{
-		return m_nodeData;
-	}
-#endif
-};
-
-static V8ScriptGlobals g_v8;
-
-static Isolate* GetV8Isolate()
-{
-	return g_v8.GetIsolate();
-}
-
-static Platform* GetV8Platform()
-{
-	return g_v8.GetPlatform();
-}
-
-#ifdef IS_FXSERVER
-static node::IsolateData* GetNodeIsolate()
-{
-	return g_v8.GetNodeIsolate();
-}
-#endif
-
-V8ScriptGlobals::V8ScriptGlobals()
-{
-}
-
-void V8ScriptGlobals::Initialize()
-{
-	// initialize startup data
-	auto readBlob = [=] (const std::wstring& name, std::vector<char>& outBlob)
-	{
-		std::ifstream scuiFile(MakeRelativeCitPath(L"citizen/scripting/v8/" + name), std::ios::binary);
-
-		outBlob.swap(std::vector<char>(std::istreambuf_iterator<char>(scuiFile), std::istreambuf_iterator<char>()));
-	};
-
-	readBlob(L"natives_blob.bin", m_nativesBlob);
-	readBlob(L"snapshot_blob.bin", m_snapshotBlob);
-
-	static StartupData nativesBlob;
-	nativesBlob.data = &m_nativesBlob[0];
-	nativesBlob.raw_size = m_nativesBlob.size();
-
-	static StartupData snapshotBlob;
-	snapshotBlob.data = &m_snapshotBlob[0];
-	snapshotBlob.raw_size = m_snapshotBlob.size();
-	
-	V8::SetNativesDataBlob(&nativesBlob);
-	V8::SetSnapshotDataBlob(&snapshotBlob);
-
-	// initialize platform
-	m_platform = std::unique_ptr<v8::Platform>(v8::platform::CreateDefaultPlatform());
-	V8::InitializePlatform(m_platform.get());
-
-#if 0
-	// set profiling disabled, but timer event logging enabled
-	int argc = 4;
-	const char* argv[] =
-	{
-		"",
-		"--noprof-auto",
-		"--prof",
-		"--log-timer-events"
-	};
-
-	V8::SetFlagsFromCommandLine(&argc, (char**)argv, false);
-#endif
-
-	// initialize global V8
-	V8::Initialize();
-
-	// create an array buffer allocator
-	m_arrayBufferAllocator = std::make_unique<ArrayBufferAllocator>();
-
-	// create an isolate
-	Isolate::CreateParams params;
-	params.array_buffer_allocator = m_arrayBufferAllocator.get();
-
-	m_isolate = Isolate::New(params);
-	m_isolate->SetFatalErrorHandler([] (const char* location, const char* message)
-	{
-		FatalError("V8 error at %s: %s", location, message);
-	});
-
-	// initialize the debugger
-	m_debugger = std::unique_ptr<V8Debugger>(CreateDebugger(m_isolate));
-
-#ifdef IS_FXSERVER
-	// initialize Node.js
-	Locker locker(m_isolate);
-	Isolate::Scope isolateScope(m_isolate);
-	v8::HandleScope handle_scope(m_isolate);
-
-	m_nodeData = node::CreateIsolateData(m_isolate, Instance<net::UvLoopManager>::Get()->GetOrCreate(std::string("default"))->GetLoop());
-#endif
-}
-
-static InitFunction initFunction([]()
-{
-	g_v8.Initialize();
-});
-
-V8ScriptGlobals::~V8ScriptGlobals()
-{
-	// clean up V8
-	/*m_isolate->Dispose();
-
-	V8::Dispose();
-	V8::ShutdownPlatform();*/
-
-	// actually don't, this deadlocks from a global destructor
-}
-
-// {9C268449-7AF4-4A3B-995A-3B1692E958AC}
-FX_DEFINE_GUID(CLSID_V8ScriptRuntime,
-			   0x9c268449, 0x7af4, 0x4a3b, 0x99, 0x5a, 0x3b, 0x16, 0x92, 0xe9, 0x58, 0xac);
-
-
-FX_NEW_FACTORY(V8ScriptRuntime);
-
-FX_IMPLEMENTS(CLSID_V8ScriptRuntime, IScriptRuntime);
-FX_IMPLEMENTS(CLSID_V8ScriptRuntime, IScriptFileHandlingRuntime);
-}
+/*
+ * This file is part of the CitizenFX project - http://citizen.re/
+ *
+ * See LICENSE and MENTIONS in the root of the source tree for information
+ * regarding licensing.
+ */
+
+#include "StdInc.h"
+#include "fxScripting.h"
+#include <ManifestVersion.h>
+
+#ifndef IS_FXSERVER
+static constexpr std::pair<const char*, ManifestVersion> g_scriptVersionPairs[] = {
+	{ "natives_universal.js", guid_t{ 0 } }
+};
+#else
+static constexpr std::pair<const char*, ManifestVersion> g_scriptVersionPairs[] = {
+	{ "natives_blank.js", guid_t{ 0 } }
+};
+#endif
+
+#include <include/v8.h>
+#include <include/v8-profiler.h>
+#include <include/libplatform/libplatform.h>
+
+#include <node.h>
+#include "UvLoopManager.h"
+
+#include <V8Debugger.h>
+
+#include <om/OMComponent.h>
+
+#include <Resource.h>
+
+#include <fstream>
+
+#include <Error.h>
+
+static const char* g_platformScripts[] = {
+	"citizen:/scripting/v8/console.js",
+	"citizen:/scripting/v8/timer.js",
+	"citizen:/scripting/v8/msgpack.js",
+	"citizen:/scripting/v8/eventemitter2.js",
+	"citizen:/scripting/v8/main.js"
+};
+
+using namespace v8;
+
+namespace fx
+{
+static Isolate* GetV8Isolate();
+
+static Platform* GetV8Platform();
+
+#ifdef IS_FXSERVER
+static node::IsolateData* GetNodeIsolate();
+#endif
+
+struct PointerFieldEntry
+{
+	bool empty;
+	uintptr_t value;
+
+	PointerFieldEntry()
+	{
+		empty = true;
+	}
+};
+
+struct PointerField
+{
+	PointerFieldEntry data[64];
+};
+
+class V8ScriptRuntime : public OMClass<V8ScriptRuntime, IScriptRuntime, IScriptFileHandlingRuntime, IScriptTickRuntime, IScriptEventRuntime, IScriptRefRuntime>
+{
+private:
+	typedef std::function<void(const char*, const char*, size_t, const char*)> TEventRoutine;
+
+	typedef std::function<void(int32_t, const char*, size_t, char**, size_t*)> TCallRefRoutine;
+
+	typedef std::function<int32_t(int32_t)> TDuplicateRefRoutine;
+
+	typedef std::function<void(int32_t)> TDeleteRefRoutine;
+
+private:
+	UniquePersistent<Context> m_context;
+
+	std::function<void()> m_tickRoutine;
+
+	TEventRoutine m_eventRoutine;
+
+	TCallRefRoutine m_callRefRoutine;
+
+	TDuplicateRefRoutine m_duplicateRefRoutine;
+
+	TDeleteRefRoutine m_deleteRefRoutine;
+
+	IScriptHost* m_scriptHost;
+
+	IScriptHostWithResourceData* m_resourceHost;
+
+	IScriptHostWithManifest* m_manifestHost;
+
+	int m_instanceId;
+
+	void* m_parentObject;
+
+	PointerField m_pointerFields[3];
+
+	// string values, which need to be persisted across calls as well
+	std::unique_ptr<String::Utf8Value> m_stringValues[50];
+
+	int m_curStringValue;
+
+private:
+	result_t LoadFileInternal(OMPtr<fxIStream> stream, char* scriptFile, Local<Script>* outScript);
+
+	result_t LoadHostFileInternal(char* scriptFile, Local<Script>* outScript);
+
+	result_t LoadSystemFileInternal(char* scriptFile, Local<Script>* outScript);
+
+	result_t RunFileInternal(char* scriptFile, std::function<result_t(char*, Local<Script>*)> loadFunction);
+
+	result_t LoadSystemFile(char* scriptFile);
+
+public:
+	inline V8ScriptRuntime()
+	{
+		m_instanceId = rand() ^ 0x3e3;
+		m_curStringValue = 0;
+	}
+
+	inline Local<Context> GetContext()
+	{
+		return m_context.Get(GetV8Isolate());
+	}
+
+	inline void SetTickRoutine(const std::function<void()>& tickRoutine)
+	{
+		m_tickRoutine = tickRoutine;
+	}
+
+	inline void SetEventRoutine(const TEventRoutine& eventRoutine)
+	{
+		m_eventRoutine = eventRoutine;
+	}
+
+	inline void SetCallRefRoutine(const TCallRefRoutine& routine)
+	{
+		m_callRefRoutine = routine;
+	}
+
+	inline void SetDuplicateRefRoutine(const TDuplicateRefRoutine& routine)
+	{
+		m_duplicateRefRoutine = routine;
+	}
+
+	inline void SetDeleteRefRoutine(const TDeleteRefRoutine& routine)
+	{
+		m_deleteRefRoutine = routine;
+	}
+
+	inline OMPtr<IScriptHost> GetScriptHost()
+	{
+		return m_scriptHost;
+	}
+
+	inline PointerField* GetPointerFields()
+	{
+		return m_pointerFields;
+	}
+
+	const char* AssignStringValue(const Local<Value>& value);
+
+	NS_DECL_ISCRIPTRUNTIME;
+
+	NS_DECL_ISCRIPTFILEHANDLINGRUNTIME;
+
+	NS_DECL_ISCRIPTTICKRUNTIME;
+
+	NS_DECL_ISCRIPTEVENTRUNTIME;
+
+	NS_DECL_ISCRIPTREFRUNTIME;
+};
+
+class V8PushEnvironment
+{
+private:
+	Locker m_locker;
+
+	Isolate::Scope m_isolateScope;
+
+	HandleScope m_handleScope;
+
+	Context::Scope m_contextScope;
+
+	fx::PushEnvironment m_pushEnvironment;
+
+public:
+	inline V8PushEnvironment(V8ScriptRuntime* runtime)
+		: m_locker(GetV8Isolate()), m_isolateScope(GetV8Isolate()), m_handleScope(GetV8Isolate()), m_contextScope(runtime->GetContext()), m_pushEnvironment(runtime)
+	{
+
+	}
+
+	~V8PushEnvironment() = default;
+};
+
+static V8ScriptRuntime* GetScriptRuntimeFromArgs(const v8::FunctionCallbackInfo<v8::Value>& args)
+{
+	auto external = Local<External>::Cast(args.Data());
+
+	return reinterpret_cast<V8ScriptRuntime*>(external->Value());
+}
+
+// blindly copypasted from StackOverflow (to allow std::function to store V8 UniquePersistent types with their move semantics)
+template<class F>
+struct shared_function
+{
+	std::shared_ptr<F> f;
+	shared_function() = default;
+	shared_function(F&& f_) : f(std::make_shared<F>(std::move(f_))) {}
+	shared_function(shared_function const&) = default;
+	shared_function(shared_function&&) = default;
+	shared_function& operator=(shared_function const&) = default;
+	shared_function& operator=(shared_function&&) = default;
+
+	template<class...As>
+	auto operator()(As&&...as) const
+	{
+		return (*f)(std::forward<As>(as)...);
+	}
+};
+
+template<class F>
+shared_function<std::decay_t<F>> make_shared_function(F&& f)
+{
+	return { std::forward<F>(f) };
+}
+
+enum class V8MetaFields
+{
+	PointerValueInt,
+	PointerValueFloat,
+	PointerValueVector,
+	ReturnResultAnyway,
+	ResultAsInteger,
+	ResultAsFloat,
+	ResultAsString,
+	ResultAsVector,
+	ResultAsObject,
+	Max
+};
+
+static uint8_t g_metaFields[(int)V8MetaFields::Max];
+
+static void V8_SetTickFunction(const v8::FunctionCallbackInfo<v8::Value>& args)
+{
+	V8ScriptRuntime* runtime = GetScriptRuntimeFromArgs(args);
+
+	Local<Function> tickFunction = Local<Function>::Cast(args[0]);
+	UniquePersistent<Function> tickFunctionRef(GetV8Isolate(), tickFunction);
+
+	runtime->SetTickRoutine(make_shared_function([tickFunctionRef{ std::move(tickFunctionRef) }] ()
+	{
+		Local<Function> tickFunction = tickFunctionRef.Get(GetV8Isolate());
+
+		{
+			TryCatch eh;
+
+			Local<Value> value = tickFunction->Call(Null(GetV8Isolate()), 0, nullptr);
+
+			if (value.IsEmpty())
+			{
+				String::Utf8Value str(eh.Exception());
+				String::Utf8Value stack(eh.StackTrace());
+
+				trace("Error calling system tick function in resource %s: %s\nstack:\n%s\n", "TODO", *str, *stack);
+			}
+		}
+	}));
+}
+
+static void V8_SetEventFunction(const v8::FunctionCallbackInfo<v8::Value>& args)
+{
+	V8ScriptRuntime* runtime = GetScriptRuntimeFromArgs(args);
+
+	Local<Function> function = Local<Function>::Cast(args[0]);
+	UniquePersistent<Function> functionRef(GetV8Isolate(), function);
+
+	runtime->SetEventRoutine(make_shared_function([functionRef{ std::move(functionRef) }](const char* eventName, const char* eventPayload, size_t payloadSize, const char* eventSource)
+	{
+		Local<Function> function = functionRef.Get(GetV8Isolate());
+
+		{
+			TryCatch eh;
+
+			Local<ArrayBuffer> inValueBuffer = ArrayBuffer::New(GetV8Isolate(), payloadSize);
+			memcpy(inValueBuffer->GetContents().Data(), eventPayload, payloadSize);
+
+			Local<Value> arguments[3];
+			arguments[0] = String::NewFromUtf8(GetV8Isolate(), eventName);
+			arguments[1] = Uint8Array::New(inValueBuffer, 0, payloadSize);
+			arguments[2] = String::NewFromUtf8(GetV8Isolate(), eventSource);
+
+			Local<Value> value = function->Call(Null(GetV8Isolate()), 3, arguments);
+
+			if (eh.HasCaught())
+			{
+				String::Utf8Value str(eh.Exception());
+				String::Utf8Value stack(eh.StackTrace());
+
+				trace("Error calling system event handling function in resource %s: %s\nstack:\n%s\n", "TODO", *str, *stack);
+			}
+		}
+	}));
+}
+
+static void V8_SetCallRefFunction(const v8::FunctionCallbackInfo<v8::Value>& args)
+{
+	V8ScriptRuntime* runtime = GetScriptRuntimeFromArgs(args);
+
+	Local<Function> function = Local<Function>::Cast(args[0]);
+	UniquePersistent<Function> functionRef(GetV8Isolate(), function);
+
+	runtime->SetCallRefRoutine(make_shared_function([functionRef{ std::move(functionRef) }](int32_t refId, const char* argsSerialized, size_t argsSize, char** retval, size_t* retvalLength)
+	{
+		// static array for retval output
+		static std::vector<char> retvalArray(32768);
+
+		Local<Function> function = functionRef.Get(GetV8Isolate());
+
+		{
+			TryCatch eh;
+
+			Local<ArrayBuffer> inValueBuffer = ArrayBuffer::New(GetV8Isolate(), argsSize);
+			memcpy(inValueBuffer->GetContents().Data(), argsSerialized, argsSize);
+
+			Local<Value> arguments[2];
+			arguments[0] = Int32::New(GetV8Isolate(), refId);
+			arguments[1] = Uint8Array::New(inValueBuffer, 0, argsSize);
+
+			Local<Value> value = function->Call(Null(GetV8Isolate()), 2, arguments);
+
+			if (eh.HasCaught())
+			{
+				String::Utf8Value str(eh.Exception());
+				String::Utf8Value stack(eh.StackTrace());
+
+				trace("Error calling system call ref function in resource %s: %s\nstack:\n%s\n", "TODO", *str, *stack);
+			}
+			else
+			{
+				if (!value->IsArrayBufferView())
+				{
+					return;
+				}
+
+				Local<ArrayBufferView> abv = value.As<ArrayBufferView>();
+				*retvalLength = abv->ByteLength();
+
+				abv->CopyContents(retvalArray.data(), min(retvalArray.size(), *retvalLength));
+				*retval = retvalArray.data();
+			}
+		}
+	}));
+}
+
+static void V8_SetDeleteRefFunction(const v8::FunctionCallbackInfo<v8::Value>& args)
+{
+	V8ScriptRuntime* runtime = GetScriptRuntimeFromArgs(args);
+
+	Local<Function> function = Local<Function>::Cast(args[0]);
+	UniquePersistent<Function> functionRef(GetV8Isolate(), function);
+
+	runtime->SetDeleteRefRoutine(make_shared_function([functionRef{ std::move(functionRef) }](int32_t refId)
+	{
+		Local<Function> function = functionRef.Get(GetV8Isolate());
+
+		{
+			TryCatch eh;
+
+			Local<Value> arguments[3];
+			arguments[0] = Int32::New(GetV8Isolate(), refId);
+
+			Local<Value> value = function->Call(Null(GetV8Isolate()), 1, arguments);
+
+			if (eh.HasCaught())
+			{
+				String::Utf8Value str(eh.Exception());
+				String::Utf8Value stack(eh.StackTrace());
+
+				trace("Error calling system delete ref function in resource %s: %s\nstack:\n%s\n", "TODO", *str, *stack);
+			}
+		}
+	}));
+}
+
+static void V8_SetDuplicateRefFunction(const v8::FunctionCallbackInfo<v8::Value>& args)
+{
+	V8ScriptRuntime* runtime = GetScriptRuntimeFromArgs(args);
+
+	Local<Function> function = Local<Function>::Cast(args[0]);
+	UniquePersistent<Function> functionRef(GetV8Isolate(), function);
+
+	runtime->SetDuplicateRefRoutine(make_shared_function([functionRef{ std::move(functionRef) }](int32_t refId)
+	{
+		Local<Function> function = functionRef.Get(GetV8Isolate());
+
+		{
+			TryCatch eh;
+
+			Local<Value> arguments[3];
+			arguments[0] = Int32::New(GetV8Isolate(), refId);
+
+			Local<Value> value = function->Call(Null(GetV8Isolate()), 1, arguments);
+
+			if (eh.HasCaught())
+			{
+				String::Utf8Value str(eh.Exception());
+				String::Utf8Value stack(eh.StackTrace());
+
+				trace("Error calling system duplicate ref function in resource %s: %s\nstack:\n%s\n", "TODO", *str, *stack);
+			}
+			else
+			{
+				if (value->IsInt32())
+				{
+					return value->Int32Value();
+				}
+			}
+
+			return -1;
+		}
+	}));
+}
+
+static void V8_CanonicalizeRef(const v8::FunctionCallbackInfo<v8::Value>& args)
+{
+	V8ScriptRuntime* runtime = GetScriptRuntimeFromArgs(args);
+
+	char* refString;
+	result_t hr = runtime->GetScriptHost()->CanonicalizeRef(args[0]->Int32Value(), runtime->GetInstanceId(), &refString);
+
+	args.GetReturnValue().Set(String::NewFromUtf8(GetV8Isolate(), refString));
+	fwFree(refString);
+}
+
+static void V8_InvokeFunctionReference(const v8::FunctionCallbackInfo<v8::Value>& args)
+{
+	V8ScriptRuntime* runtime = GetScriptRuntimeFromArgs(args);
+
+	OMPtr<IScriptHost> scriptHost = runtime->GetScriptHost();
+
+	Local<String> string = Local<String>::Cast(args[0]);
+	Local<ArrayBufferView> abv = Local<ArrayBufferView>::Cast(args[1]);
+
+	String::Utf8Value str(string);
+
+	// variables to hold state
+	fxNativeContext context = { 0 };
+
+	context.numArguments = 4;
+	context.nativeIdentifier = 0xe3551879; // INVOKE_FUNCTION_REFERENCE
+
+	// identifier string
+	context.arguments[0] = reinterpret_cast<uintptr_t>(*str);
+
+	// argument data
+	size_t argLength;
+	std::vector<uint8_t> argsBuffer(abv->ByteLength());
+
+	abv->CopyContents(argsBuffer.data(), argsBuffer.size());
+
+	context.arguments[1] = reinterpret_cast<uintptr_t>(argsBuffer.data());
+	context.arguments[2] = static_cast<uintptr_t>(argsBuffer.size());
+
+	// return value length
+	size_t retLength = 0;
+	context.arguments[3] = reinterpret_cast<uintptr_t>(&retLength);
+
+	// invoke
+	scriptHost->InvokeNative(context);
+
+	// get return values
+	Local<ArrayBuffer> outValueBuffer = ArrayBuffer::New(GetV8Isolate(), retLength);
+	memcpy(outValueBuffer->GetContents().Data(), (const void*)context.arguments[0], retLength);
+
+	Local<Uint8Array> outArray = Uint8Array::New(outValueBuffer, 0, retLength);
+	args.GetReturnValue().Set(outArray);
+}
+
+static void V8_GetTickCount(const v8::FunctionCallbackInfo<v8::Value>& args)
+{
+	args.GetReturnValue().Set((double)GetTickCount64());
+}
+
+const char* V8ScriptRuntime::AssignStringValue(const Local<Value>& value)
+{
+	auto stringValue = std::make_unique<String::Utf8Value>(value);
+	const char* str = **(stringValue.get());
+
+	// take ownership
+	m_stringValues[m_curStringValue] = std::move(stringValue);
+	
+	// increment the string value
+	m_curStringValue = (m_curStringValue + 1) % _countof(m_stringValues);
+
+	// return the string
+	return str;
+}
+
+static void V8_InvokeNative(const v8::FunctionCallbackInfo<v8::Value>& args)
+{
+	// get required entries
+	V8ScriptRuntime* runtime = GetScriptRuntimeFromArgs(args);
+	OMPtr<IScriptHost> scriptHost = runtime->GetScriptHost();
+
+	auto pointerFields = runtime->GetPointerFields();
+
+	// exception thrower
+	auto throwException = [&] (const std::string& exceptionString)
+	{
+		args.GetIsolate()->ThrowException(String::NewFromUtf8(args.GetIsolate(), exceptionString.c_str()));
+	};
+
+	// variables to hold state
+	fxNativeContext context = { 0 };
+
+	// return values and their types
+	int numReturnValues = 0;
+	uintptr_t retvals[16] = { 0 };
+	V8MetaFields rettypes[16];
+
+	// coercion for the result value
+	V8MetaFields returnValueCoercion = V8MetaFields::Max;
+
+	// flag to return a result even if a pointer return value is passed
+	bool returnResultAnyway = false;
+
+	// get argument count for the loop
+	int numArgs = args.Length();
+
+	// verify argument count
+	if (numArgs < 1)
+	{
+		return throwException("wrong argument count (needs at least a hash string)");
+	}
+
+	// get the hash
+	String::Utf8Value hashString(args[0]);
+	uint64_t hash = _strtoui64(*hashString, nullptr, 16);
+
+	context.nativeIdentifier = hash;
+
+	// pushing function
+	auto push = [&] (const auto& value)
+	{
+		*reinterpret_cast<uintptr_t*>(&context.arguments[context.numArguments]) = 0;
+		*reinterpret_cast<std::decay_t<decltype(value)>*>(&context.arguments[context.numArguments]) = value;
+		context.numArguments++;
+	};
+
+	// the big argument loop
+	for (int i = 1; i < numArgs; i++)
+	{
+		// get the type and decide what to do based on it
+		auto& arg = args[i];
+
+		// null/undefined: add '0'
+		if (arg->IsNull() || arg->IsUndefined())
+		{
+			push(0);
+		}
+		else if (arg->IsNumber() || arg->IsNumberObject())
+		{
+			Local<Number> number = arg->ToNumber();
+			double value = number->Value();
+
+			if (floor(value) == value)
+			{
+				push(static_cast<int>(value));
+			}
+			else
+			{
+				push(static_cast<float>(value));
+			}
+		}
+		else if (arg->IsInt32())
+		{
+			Local<Int32> int32 = arg->ToInt32();
+			push(int32->Int32Value());
+		}
+		else if (arg->IsUint32())
+		{
+			Local<Uint32> int32 = arg->ToUint32();
+			push(int32->Uint32Value());
+		}
+		else if (arg->IsBoolean() || arg->IsBooleanObject())
+		{
+			push(arg->BooleanValue());
+		}
+		else if (arg->IsString())
+		{
+			push(runtime->AssignStringValue(arg));
+		}
+		// placeholder vectors
+		else if (arg->IsArray())
+		{
+			Local<Array> array = Local<Array>::Cast(arg);
+			float x = 0.0f, y = 0.0f, z = 0.0f, w = 0.0f;
+
+			auto getNumber = [&] (int idx)
+			{
+				Local<Value> value = array->Get(idx);
+
+				if (value.IsEmpty() || !value->IsNumber())
+				{
+					return NAN;
+				}
+
+				return static_cast<float>(value->NumberValue());
+			};
+
+			if (array->Length() < 2 || array->Length() > 4)
+			{
+				return throwException("arrays should be vectors (wrong number of values)");
+			}
+
+			if (array->Length() >= 2)
+			{
+				x = getNumber(0);
+				y = getNumber(1);
+
+				if (x == NAN || y == NAN)
+				{
+					return throwException("invalid vector array value");
+				}
+
+				push(x);
+				push(y);
+			}
+
+			if (array->Length() >= 3)
+			{
+				z = getNumber(2);
+
+				if (z == NAN)
+				{
+					return throwException("invalid vector array value");
+				}
+
+				push(z);
+			}
+
+			if (array->Length() >= 4)
+			{
+				w = getNumber(3);
+
+				if (w == NAN)
+				{
+					return throwException("invalid vector array value");
+				}
+
+				push(w);
+			}
+		}
+		// metafield
+		else if (arg->IsExternal())
+		{
+			auto pushPtr = [&] (V8MetaFields metaField)
+			{
+				if (numReturnValues >= _countof(retvals))
+				{
+					throwException("too many return value arguments");
+					return false;
+				}
+
+				// push the offset and set the type
+				push(&retvals[numReturnValues]);
+				rettypes[numReturnValues] = metaField;
+
+				// increment the counter
+				if (metaField == V8MetaFields::PointerValueVector)
+				{
+					numReturnValues += 3;
+				}
+				else
+				{
+					numReturnValues += 1;
+				}
+
+				return true;
+			};
+
+			uint8_t* ptr = reinterpret_cast<uint8_t*>(Local<External>::Cast(arg)->Value());
+
+			// if the pointer is a metafield
+			if (ptr >= g_metaFields && ptr < &g_metaFields[(int)V8MetaFields::Max])
+			{
+				V8MetaFields metaField = static_cast<V8MetaFields>(ptr - g_metaFields);
+
+				// switch on the metafield
+				switch (metaField)
+				{
+					case V8MetaFields::PointerValueInt:
+					case V8MetaFields::PointerValueFloat:
+					case V8MetaFields::PointerValueVector:
+					{
+						if (!pushPtr(metaField))
+						{
+							return;
+						}
+
+						break;
+					}
+					case V8MetaFields::ReturnResultAnyway:
+						returnResultAnyway = true;
+						break;
+					case V8MetaFields::ResultAsInteger:
+					case V8MetaFields::ResultAsString:
+					case V8MetaFields::ResultAsFloat:
+					case V8MetaFields::ResultAsVector:
+					case V8MetaFields::ResultAsObject:
+						returnValueCoercion = metaField;
+						break;
+				}
+			}
+			// or if the pointer is a runtime pointer field
+			else if (ptr >= reinterpret_cast<uint8_t*>(pointerFields) && ptr < (reinterpret_cast<uint8_t*>(pointerFields) + (sizeof(PointerField) * 2)))
+			{
+				// guess the type based on the pointer field type
+				intptr_t ptrField = ptr - reinterpret_cast<uint8_t*>(pointerFields);
+				V8MetaFields metaField = static_cast<V8MetaFields>(ptrField / sizeof(PointerField));
+
+				if (metaField == V8MetaFields::PointerValueInt || metaField == V8MetaFields::PointerValueFloat)
+				{
+					auto ptrFieldEntry = reinterpret_cast<PointerFieldEntry*>(ptr);
+
+					retvals[numReturnValues] = ptrFieldEntry->value;
+					ptrFieldEntry->empty = true;
+
+					if (!pushPtr(metaField))
+					{
+						return;
+					}
+				}
+			}
+			else
+			{
+				push(ptr);
+			}
+		}
+		else if (arg->IsArrayBufferView())
+		{
+			Local<ArrayBufferView> abv = arg.As<ArrayBufferView>();
+			Local<ArrayBuffer> buffer = abv->Buffer();
+
+			push((char*)buffer->GetContents().Data() + abv->ByteOffset());
+		}
+		// this should be the last entry, I'd guess
+		else if (arg->IsObject())
+		{
+			Local<Object> object = arg->ToObject();
+			Local<Value> data = object->Get(String::NewFromUtf8(GetV8Isolate(), "__data"));
+
+			if (!data.IsEmpty() && data->IsNumber())
+			{
+				push(data->ToNumber()->Int32Value());
+			}
+			else
+			{
+				return throwException("__data field does not contain a number");
+			}
+		}
+		else
+		{
+			String::Utf8Value str(arg);
+
+			return throwException(va("Invalid V8 value: %s", *str));
+		}
+	}
+
+	// invoke the native on the script host
+	if (!FX_SUCCEEDED(scriptHost->InvokeNative(context)))
+	{
+		return throwException(va("Execution of native %016x in script host failed.", hash));;
+	}
+
+	// padded vector struct
+	struct scrVector
+	{
+		float x;
+
+	private:
+		uint32_t pad0;
+
+	public:
+		float y;
+
+	private:
+		uint32_t pad1;
+
+	public:
+		float z;
+
+	private:
+		uint32_t pad2;
+	};
+
+	struct scrObject
+	{
+		const char* data;
+		uintptr_t length;
+	};
+
+	// number of Lua results
+	Local<Array> returnValueArray = Array::New(args.GetIsolate());
+	int numResults = 0;
+
+	// if no other result was requested, or we need to return the result anyway, push the result
+	if (numReturnValues == 0 || returnResultAnyway)
+	{
+		// increment the result count
+		numResults++;
+
+		// handle the type coercion
+		switch (returnValueCoercion)
+		{
+			case V8MetaFields::ResultAsString:
+			{
+				const char* str = *reinterpret_cast<const char**>(&context.arguments[0]);
+
+				if (str)
+				{
+					returnValueArray->Set(0, String::NewFromUtf8(args.GetIsolate(), str));
+				}
+				else
+				{
+					returnValueArray->Set(0, Null(args.GetIsolate()));
+				}
+
+				break;
+			}
+			case V8MetaFields::ResultAsFloat:
+				returnValueArray->Set(0, Number::New(args.GetIsolate(), *reinterpret_cast<float*>(&context.arguments[0])));
+				break;
+			case V8MetaFields::ResultAsVector:
+			{
+				scrVector vector = *reinterpret_cast<scrVector*>(&context.arguments[0]);
+
+				Local<Array> vectorArray = Array::New(args.GetIsolate(), 3);
+				vectorArray->Set(0, Number::New(args.GetIsolate(), vector.x));
+				vectorArray->Set(1, Number::New(args.GetIsolate(), vector.y));
+				vectorArray->Set(2, Number::New(args.GetIsolate(), vector.z));
+				
+				returnValueArray->Set(0, vectorArray);
+
+				break;
+			}
+			case V8MetaFields::ResultAsObject:
+			{
+				scrObject object = *reinterpret_cast<scrObject*>(&context.arguments[0]);
+				
+				Local<ArrayBuffer> outValueBuffer = ArrayBuffer::New(GetV8Isolate(), object.length);
+				memcpy(outValueBuffer->GetContents().Data(), object.data, object.length);
+
+				Local<Uint8Array> outArray = Uint8Array::New(outValueBuffer, 0, object.length);
+
+				returnValueArray->Set(0, outArray);
+
+				break;
+			}
+			case V8MetaFields::ResultAsInteger:
+				returnValueArray->Set(0, Int32::New(args.GetIsolate(), *reinterpret_cast<int32_t*>(&context.arguments[0])));
+				break;
+			default:
+			{
+				int32_t integer = *reinterpret_cast<int32_t*>(&context.arguments[0]);
+
+				if ((integer & 0xFFFFFFFF) == 0)
+				{
+					returnValueArray->Set(0, Boolean::New(args.GetIsolate(), false));
+				}
+				else
+				{
+					returnValueArray->Set(0, Int32::New(args.GetIsolate(), integer));
+				}
+			}
+		}
+	}
+
+	// loop over the return value pointers
+	{
+		int i = 0;
+
+		while (i < numReturnValues)
+		{
+			switch (rettypes[i])
+			{
+				case V8MetaFields::PointerValueInt:
+					returnValueArray->Set(numResults, Int32::New(args.GetIsolate(), retvals[i]));
+					i++;
+					break;
+
+				case V8MetaFields::PointerValueFloat:
+					returnValueArray->Set(numResults, Number::New(args.GetIsolate(), *reinterpret_cast<float*>(&retvals[i])));
+					i++;
+					break;
+
+				case V8MetaFields::PointerValueVector:
+				{
+					scrVector vector = *reinterpret_cast<scrVector*>(&retvals[i]);
+
+					Local<Array> vectorArray = Array::New(args.GetIsolate(), 3);
+					vectorArray->Set(0, Number::New(args.GetIsolate(), vector.x));
+					vectorArray->Set(1, Number::New(args.GetIsolate(), vector.y));
+					vectorArray->Set(2, Number::New(args.GetIsolate(), vector.z));
+
+					returnValueArray->Set(numResults, vectorArray);
+
+					i += 3;
+					break;
+				}
+			}
+
+			numResults++;
+		}
+	}
+
+	// and set the return value(s)
+	if (numResults == 1)
+	{
+		args.GetReturnValue().Set(returnValueArray->Get(0));
+	}
+	else
+	{
+		args.GetReturnValue().Set(returnValueArray);
+	}
+}
+
+template<V8MetaFields MetaField>
+static void V8_GetMetaField(const v8::FunctionCallbackInfo<v8::Value>& args)
+{
+	args.GetReturnValue().Set(External::New(GetV8Isolate(), &g_metaFields[(int)MetaField]));
+}
+
+template<V8MetaFields MetaField>
+static void V8_GetPointerField(const v8::FunctionCallbackInfo<v8::Value>& args)
+{
+	V8ScriptRuntime* runtime = GetScriptRuntimeFromArgs(args);
+
+	auto pointerFields = runtime->GetPointerFields();
+	auto pointerFieldStart = &pointerFields[(int)MetaField];
+
+	static uintptr_t dummyOut;
+	PointerFieldEntry* pointerField = nullptr;
+	
+	for (int i = 0; i < _countof(pointerFieldStart->data); i++)
+	{
+		if (pointerFieldStart->data[i].empty)
+		{
+			pointerField = &pointerFieldStart->data[i];
+			pointerField->empty = false;
+			
+			auto& arg = args[0];
+
+			if (MetaField == V8MetaFields::PointerValueFloat)
+			{
+				float value = static_cast<float>(arg->NumberValue());
+
+				pointerField->value = *reinterpret_cast<uint32_t*>(&value);
+			}
+			else if (MetaField == V8MetaFields::PointerValueInt)
+			{
+				intptr_t value = arg->IntegerValue();
+
+				pointerField->value = value;
+			}
+
+			break;
+		}
+	}
+
+	args.GetReturnValue().Set(External::New(GetV8Isolate(), (pointerField) ? static_cast<void*>(pointerField) : &dummyOut));
+}
+
+std::string SaveProfileToString(CpuProfile* profile);
+
+static void V8_StartProfiling(const v8::FunctionCallbackInfo<v8::Value>& args)
+{
+	CpuProfiler* profiler = args.GetIsolate()->GetCpuProfiler();
+
+	profiler->StartProfiling((args.Length() == 0) ? String::Empty(args.GetIsolate()) : Local<String>::Cast(args[0]), true);
+}
+
+static void V8_StopProfiling(const v8::FunctionCallbackInfo<v8::Value>& args)
+{
+	CpuProfiler* profiler = args.GetIsolate()->GetCpuProfiler();
+
+	CpuProfile* profile = profiler->StopProfiling((args.Length() == 0) ? String::Empty(args.GetIsolate()) : Local<String>::Cast(args[0]));
+		
+	SYSTEMTIME systemTime;
+	GetSystemTime(&systemTime);
+
+	std::string jsonString = SaveProfileToString(profile);
+
+	profile->Delete();
+
+	{
+		std::ofstream stream(MakeRelativeCitPath(va(L"v8-%04d%02d%02d-%02d%02d%02d.cpuprofile", systemTime.wYear, systemTime.wMonth, systemTime.wDay, systemTime.wHour, systemTime.wMinute, systemTime.wSecond)));
+		stream << jsonString;
+	}
+
+	args.GetReturnValue().Set(JSON::Parse(String::NewFromUtf8(args.GetIsolate(), jsonString.c_str(), NewStringType::kNormal, jsonString.size()).ToLocalChecked()));
+}
+
+static void V8_Trace(const v8::FunctionCallbackInfo<v8::Value>& args)
+{
+	bool first = true;
+
+	for (int i = 0; i < args.Length(); i++)
+	{
+		Locker locker(args.GetIsolate());
+		Isolate::Scope isolateScope(args.GetIsolate());
+		v8::HandleScope handle_scope(args.GetIsolate());
+
+		if (first)
+		{
+			first = false;
+		}
+		else
+		{
+			printf(" ");
+		}
+
+		v8::String::Utf8Value str(args[i]);
+		trace("%s", *str);
+	}
+
+	trace("\n");
+}
+
+static void V8_GetResourcePath(const v8::FunctionCallbackInfo<v8::Value>& args)
+{
+	V8ScriptRuntime* runtime = GetScriptRuntimeFromArgs(args);
+	auto path = ((fx::Resource*)runtime->GetParentObject())->GetPath();
+
+	args.GetReturnValue().Set(String::NewFromUtf8(args.GetIsolate(), path.c_str(), NewStringType::kNormal, path.size()).ToLocalChecked());
+}
+
+static std::pair<std::string, FunctionCallback> g_citizenFunctions[] =
+{
+	{ "trace", V8_Trace },
+	{ "setTickFunction", V8_SetTickFunction },
+	{ "setEventFunction", V8_SetEventFunction },
+	// ref stuff
+	{ "setCallRefFunction", V8_SetCallRefFunction },
+	{ "setDeleteRefFunction", V8_SetDeleteRefFunction },
+	{ "setDuplicateRefFunction", V8_SetDuplicateRefFunction },
+	{ "canonicalizeRef", V8_CanonicalizeRef },
+	{ "invokeFunctionReference", V8_InvokeFunctionReference },
+	// internals
+	{ "getTickCount", V8_GetTickCount },
+	{ "invokeNative", V8_InvokeNative },
+	{ "startProfiling", V8_StartProfiling },
+	{ "stopProfiling", V8_StopProfiling },
+	// metafields
+	{ "pointerValueIntInitialized", V8_GetPointerField<V8MetaFields::PointerValueInt> },
+	{ "pointerValueFloatInitialized", V8_GetPointerField<V8MetaFields::PointerValueFloat> },
+	{ "pointerValueInt", V8_GetMetaField<V8MetaFields::PointerValueInt> },
+	{ "pointerValueFloat", V8_GetMetaField<V8MetaFields::PointerValueFloat> },
+	{ "pointerValueVector", V8_GetMetaField<V8MetaFields::PointerValueVector> },
+	{ "returnResultAnyway", V8_GetMetaField<V8MetaFields::ReturnResultAnyway> },
+	{ "resultAsInteger", V8_GetMetaField<V8MetaFields::ResultAsInteger> },
+	{ "resultAsFloat", V8_GetMetaField<V8MetaFields::ResultAsFloat> },
+	{ "resultAsString", V8_GetMetaField<V8MetaFields::ResultAsString> },
+	{ "resultAsVector", V8_GetMetaField<V8MetaFields::ResultAsVector> },
+	{ "resultAsObject", V8_GetMetaField<V8MetaFields::ResultAsObject> },
+#ifdef IS_FXSERVER
+	{ "getResourcePath", V8_GetResourcePath },
+#endif
+};
+
+static v8::Handle<v8::Value> Throw(v8::Isolate* isolate, const char* message) {
+	return isolate->ThrowException(v8::String::NewFromUtf8(isolate, message));
+}
+
+static bool ReadFileData(const v8::FunctionCallbackInfo<v8::Value>& args, std::vector<char>* fileData)
+{
+	V8ScriptRuntime* runtime = GetScriptRuntimeFromArgs(args);
+	OMPtr<IScriptHost> scriptHost = runtime->GetScriptHost();
+
+	V8PushEnvironment pushed(runtime);
+	String::Utf8Value filename(args[0]);
+
+	OMPtr<fxIStream> stream;
+	HRESULT hr = scriptHost->OpenHostFile(*filename, stream.GetAddressOf());
+
+	if (FX_FAILED(hr))
+	{
+		Throw(args.GetIsolate(), "Error loading file");
+		return false;
+	}
+
+	uint64_t length;
+	stream->GetLength(&length);
+
+	uint32_t bytesRead;
+	fileData->resize(length);
+	stream->Read(fileData->data(), length, &bytesRead);
+
+	return true;
+}
+
+static void V8_Read(const v8::FunctionCallbackInfo<v8::Value>& args)
+{
+	std::vector<char> fileData;
+
+	if (!ReadFileData(args, &fileData))
+	{
+		return;
+	}
+
+	Handle<String> str = String::NewFromUtf8(args.GetIsolate(), fileData.data(), String::kNormalString, fileData.size());
+	args.GetReturnValue().Set(str);
+}
+
+struct DataAndPersistent {
+	std::vector<char> data;
+	Persistent<ArrayBuffer> handle;
+};
+
+static void ReadBufferWeakCallback(
+	const v8::WeakCallbackInfo<DataAndPersistent>& data)
+{
+	v8::Local<ArrayBuffer> v = data.GetParameter()->handle.Get(data.GetIsolate());
+
+	size_t byte_length = v->ByteLength();
+	data.GetIsolate()->AdjustAmountOfExternalAllocatedMemory(
+		-static_cast<intptr_t>(byte_length));
+	data.GetParameter()->handle.Reset();
+	delete data.GetParameter();
+}
+
+static void V8_ReadBuffer(const v8::FunctionCallbackInfo<v8::Value>& args)
+{
+	std::vector<char> fileData;
+
+	if (!ReadFileData(args, &fileData))
+	{
+		return;
+	}
+
+	auto isolate = args.GetIsolate();
+
+	DataAndPersistent* data = new DataAndPersistent;
+	data->data = std::move(fileData);
+
+	Handle<v8::ArrayBuffer> buffer =
+		ArrayBuffer::New(isolate, data->data.data(), data->data.size());
+
+	data->handle.Reset(isolate, buffer);
+	data->handle.SetWeak(data, ReadBufferWeakCallback, v8::WeakCallbackType::kParameter);
+	data->handle.MarkIndependent();
+
+	isolate->AdjustAmountOfExternalAllocatedMemory(data->data.size());
+	args.GetReturnValue().Set(buffer);
+}
+
+static std::pair<std::string, FunctionCallback> g_globalFunctions[] =
+{
+	{ "read", V8_Read },
+	{ "readbuffer", V8_ReadBuffer },
+};
+
+result_t V8ScriptRuntime::Create(IScriptHost* scriptHost)
+{
+	// assign the script host
+	m_scriptHost = scriptHost;
+
+	{
+		fx::OMPtr<IScriptHost> ptr(scriptHost);
+		fx::OMPtr<IScriptHostWithResourceData> resourcePtr;
+		ptr.As(&resourcePtr);
+
+		m_resourceHost = resourcePtr.GetRef();
+
+		fx::OMPtr<IScriptHostWithManifest> manifestPtr;
+		ptr.As(&manifestPtr);
+
+		m_manifestHost = manifestPtr.GetRef();
+	}
+
+	// create a scope to hold handles we use here
+	Locker locker(GetV8Isolate());
+	Isolate::Scope isolateScope(GetV8Isolate());
+	HandleScope handleScope(GetV8Isolate());
+
+	// create global state
+	Local<ObjectTemplate> global = ObjectTemplate::New(GetV8Isolate());
+
+	// add a 'print' function as alias for Citizen.trace for testing
+	global->Set(String::NewFromUtf8(GetV8Isolate(), "print", NewStringType::kNormal).ToLocalChecked(),
+				FunctionTemplate::New(GetV8Isolate(), V8_Trace));
+
+	// create Citizen call routines
+	Local<ObjectTemplate> citizenObject = ObjectTemplate::New(GetV8Isolate());
+
+	// loop through routine list
+	for (auto& routine : g_citizenFunctions)
+	{
+		citizenObject->Set(GetV8Isolate(), routine.first.c_str(), FunctionTemplate::New(GetV8Isolate(), routine.second, External::New(GetV8Isolate(), this)));
+	}
+
+	// set the Citizen object
+	global->Set(String::NewFromUtf8(GetV8Isolate(), "Citizen", NewStringType::kNormal).ToLocalChecked(),
+				citizenObject);
+
+	// create a V8 context and store it
+	Local<Context> context = Context::New(GetV8Isolate(), nullptr, global);
+	m_context.Reset(GetV8Isolate(), context);
+
+	// run the following entries in the context scope
+	Context::Scope scope(context);
+
+#ifdef IS_FXSERVER
+	auto env = node::CreateEnvironment(GetNodeIsolate(), context, 0, nullptr, 0, nullptr);
+	node::LoadEnvironment(env);
+#endif
+
+	// set global IO functions
+	for (auto& routine : g_globalFunctions)
+	{
+		context->Global()->Set(
+			String::NewFromUtf8(GetV8Isolate(), routine.first.c_str(), NewStringType::kNormal).ToLocalChecked(),
+			Function::New(GetV8Isolate(), routine.second, External::New(GetV8Isolate(), this)));
+	}
+
+	// set the 'window' variable to the global itself
+	context->Global()->Set(String::NewFromUtf8(GetV8Isolate(), "window", NewStringType::kNormal).ToLocalChecked(), context->Global());
+
+	std::string nativesBuild = "natives_universal.js";
+
+	{
+		for (const auto& versionPair : g_scriptVersionPairs)
+		{
+			bool isGreater;
+
+			if (FX_SUCCEEDED(m_manifestHost->IsManifestVersionBetween(std::get<ManifestVersion>(versionPair).guid, guid_t{ 0 }, &isGreater)) && isGreater)
+			{
+				nativesBuild = std::get<const char*>(versionPair);
+			}
+		}
+	}
+
+	// run system scripts
+	result_t hr;
+
+	// Loading natives
+	if (FX_FAILED(hr = LoadSystemFile(const_cast<char*>(va("citizen:/scripting/v8/%s", nativesBuild)))))
+	{
+		return hr;
+	}
+
+	for (const char* platformScript : g_platformScripts)
+	{
+		if (FX_FAILED(hr = LoadSystemFile(const_cast<char*>(platformScript))))
+		{
+			return hr;
+		}
+	}
+
+	return FX_S_OK;
+}
+
+result_t V8ScriptRuntime::Destroy()
+{
+	m_eventRoutine = TEventRoutine();
+	m_tickRoutine = std::function<void()>();
+	m_callRefRoutine = TCallRefRoutine();
+	m_deleteRefRoutine = TDeleteRefRoutine();
+	m_duplicateRefRoutine = TDuplicateRefRoutine();
+
+	fx::PushEnvironment pushed(this);
+	m_context.Reset();
+
+	return FX_S_OK;
+}
+
+void* V8ScriptRuntime::GetParentObject()
+{
+	return m_parentObject;
+}
+
+void V8ScriptRuntime::SetParentObject(void* parentObject)
+{
+	m_parentObject = parentObject;
+}
+
+result_t V8ScriptRuntime::LoadFileInternal(OMPtr<fxIStream> stream, char* scriptFile, Local<Script>* outScript)
+{
+	// read file data
+	uint64_t length;
+	result_t hr;
+
+	if (FX_FAILED(hr = stream->GetLength(&length)))
+	{
+		return hr;
+	}
+
+	std::vector<char> fileData(length + 1);
+	if (FX_FAILED(hr = stream->Read(&fileData[0], length, nullptr)))
+	{
+		return hr;
+	}
+
+	fileData[length] = '\0';
+
+	// create the script data
+	Local<String> scriptText = String::NewFromUtf8(GetV8Isolate(), &fileData[0], NewStringType::kNormal).ToLocalChecked();
+	Local<String> fileName = String::NewFromUtf8(GetV8Isolate(), scriptFile, NewStringType::kNormal).ToLocalChecked();
+
+	// compile the script in a TryCatch
+	{
+		TryCatch eh;
+		Local<Script> script = Script::Compile(scriptText, fileName);
+
+		if (script.IsEmpty())
+		{
+			String::Utf8Value str(eh.Exception());
+
+			trace("Error parsing script %s in resource %s: %s\n", scriptFile, "TODO", *str);
+
+			// TODO: change?
+			return FX_E_INVALIDARG;
+		}
+
+		*outScript = script;
+	}
+
+	return FX_S_OK;
+}
+
+result_t V8ScriptRuntime::LoadHostFileInternal(char* scriptFile, Local<Script>* outScript)
+{
+	// open the file
+	OMPtr<fxIStream> stream;
+
+	result_t hr = m_scriptHost->OpenHostFile(scriptFile, stream.GetAddressOf());
+
+	if (FX_FAILED(hr))
+	{
+		// TODO: log this?
+		return hr;
+	}
+
+	return LoadFileInternal(stream, scriptFile, outScript);
+}
+
+result_t V8ScriptRuntime::LoadSystemFileInternal(char* scriptFile, Local<Script>* outScript)
+{
+	// open the file
+	OMPtr<fxIStream> stream;
+
+	result_t hr = m_scriptHost->OpenSystemFile(scriptFile, stream.GetAddressOf());
+
+	if (FX_FAILED(hr))
+	{
+		// TODO: log this?
+		return hr;
+	}
+
+	return LoadFileInternal(stream, scriptFile, outScript);
+}
+
+result_t V8ScriptRuntime::RunFileInternal(char* scriptName, std::function<result_t(char*, Local<Script>*)> loadFunction)
+{
+	V8PushEnvironment pushed(this);
+
+	result_t hr;
+	Local<Script> script;
+
+	if (FX_FAILED(hr = loadFunction(scriptName, &script)))
+	{
+		return hr;
+	}
+
+	{
+		TryCatch eh;
+		Local<Value> value = script->Run();
+
+		if (value.IsEmpty())
+		{
+			String::Utf8Value str(eh.Exception());
+			String::Utf8Value stack(eh.StackTrace());
+
+			trace("Error loading script %s in resource %s: %s\nstack:\n%s\n", scriptName, "TODO", *str, *stack);
+
+			// TODO: change?
+			return FX_E_INVALIDARG;
+		}
+	}
+
+	return FX_S_OK;
+}
+
+result_t V8ScriptRuntime::LoadFile(char* scriptName)
+{
+	return RunFileInternal(scriptName, std::bind(&V8ScriptRuntime::LoadHostFileInternal, this, std::placeholders::_1, std::placeholders::_2));
+}
+
+result_t V8ScriptRuntime::LoadSystemFile(char* scriptName)
+{
+	return RunFileInternal(scriptName, std::bind(&V8ScriptRuntime::LoadSystemFileInternal, this, std::placeholders::_1, std::placeholders::_2));
+}
+
+int V8ScriptRuntime::GetInstanceId()
+{
+	return m_instanceId;
+}
+
+int32_t V8ScriptRuntime::HandlesFile(char* fileName)
+{
+	return strstr(fileName, ".js") != 0;
+}
+
+result_t V8ScriptRuntime::Tick()
+{
+	if (m_tickRoutine)
+	{
+		V8PushEnvironment pushed(this);
+
+		v8::platform::PumpMessageLoop(GetV8Platform(), GetV8Isolate());
+
+		m_tickRoutine();
+	}
+
+	return FX_S_OK;
+}
+
+result_t V8ScriptRuntime::TriggerEvent(char* eventName, char* eventPayload, uint32_t payloadSize, char* eventSource)
+{
+	if (m_eventRoutine)
+	{
+		V8PushEnvironment pushed(this);
+
+		m_eventRoutine(eventName, eventPayload, payloadSize, eventSource);
+	}
+
+	return FX_S_OK;
+}
+
+result_t V8ScriptRuntime::CallRef(int32_t refIdx, char* argsSerialized, uint32_t argsLength, char** retvalSerialized, uint32_t* retvalLength)
+{
+	*retvalLength = 0;
+	*retvalSerialized = nullptr;
+
+	if (m_callRefRoutine)
+	{
+		V8PushEnvironment pushed(this);
+
+		size_t retvalLengthS = 0;
+		m_callRefRoutine(refIdx, argsSerialized, argsLength, retvalSerialized, &retvalLengthS);
+
+		*retvalLength = retvalLengthS;
+	}
+
+	return FX_S_OK;
+}
+
+result_t V8ScriptRuntime::DuplicateRef(int32_t refIdx, int32_t* outRefIdx)
+{
+	*outRefIdx = -1;
+
+	if (m_duplicateRefRoutine)
+	{
+		V8PushEnvironment pushed(this);
+
+		*outRefIdx = m_duplicateRefRoutine(refIdx);
+	}
+
+	return FX_S_OK;
+}
+
+result_t V8ScriptRuntime::RemoveRef(int32_t refIdx)
+{
+	if (m_deleteRefRoutine)
+	{
+		V8PushEnvironment pushed(this);
+
+		m_deleteRefRoutine(refIdx);
+	}
+
+	return FX_S_OK;
+}
+
+// from the V8 example
+class ArrayBufferAllocator : public v8::ArrayBuffer::Allocator
+{
+public:
+	virtual void* Allocate(size_t length) override
+	{
+		void* data = AllocateUninitialized(length);
+		return data == NULL ? data : memset(data, 0, length);
+	}
+	virtual void* AllocateUninitialized(size_t length) override { return malloc(length); }
+	virtual void Free(void* data, size_t) override { free(data); }
+};
+
+class V8ScriptGlobals
+{
+private:
+	Isolate* m_isolate;
+
+#ifdef IS_FXSERVER
+	node::IsolateData* m_nodeData;
+#endif
+
+	std::vector<char> m_nativesBlob;
+
+	std::vector<char> m_snapshotBlob;
+
+	std::unique_ptr<Platform> m_platform;
+
+	std::unique_ptr<v8::ArrayBuffer::Allocator> m_arrayBufferAllocator;
+
+	std::unique_ptr<V8Debugger> m_debugger;
+
+public:
+	V8ScriptGlobals();
+
+	~V8ScriptGlobals();
+
+	void Initialize();
+
+	inline Platform* GetPlatform()
+	{
+		return m_platform.get();
+	}
+
+	inline Isolate* GetIsolate()
+	{
+		if (Isolate::GetCurrent() != m_isolate)
+		{
+			m_isolate->Enter();
+		}
+
+		return m_isolate;
+	}
+
+#ifdef IS_FXSERVER
+	inline node::IsolateData* GetNodeIsolate()
+	{
+		return m_nodeData;
+	}
+#endif
+};
+
+static V8ScriptGlobals g_v8;
+
+static Isolate* GetV8Isolate()
+{
+	return g_v8.GetIsolate();
+}
+
+static Platform* GetV8Platform()
+{
+	return g_v8.GetPlatform();
+}
+
+#ifdef IS_FXSERVER
+static node::IsolateData* GetNodeIsolate()
+{
+	return g_v8.GetNodeIsolate();
+}
+#endif
+
+V8ScriptGlobals::V8ScriptGlobals()
+{
+}
+
+void V8ScriptGlobals::Initialize()
+{
+	// initialize startup data
+	auto readBlob = [=] (const std::wstring& name, std::vector<char>& outBlob)
+	{
+		std::ifstream scuiFile(MakeRelativeCitPath(L"citizen/scripting/v8/" + name), std::ios::binary);
+
+		outBlob.swap(std::vector<char>(std::istreambuf_iterator<char>(scuiFile), std::istreambuf_iterator<char>()));
+	};
+
+	readBlob(L"natives_blob.bin", m_nativesBlob);
+	readBlob(L"snapshot_blob.bin", m_snapshotBlob);
+
+	static StartupData nativesBlob;
+	nativesBlob.data = &m_nativesBlob[0];
+	nativesBlob.raw_size = m_nativesBlob.size();
+
+	static StartupData snapshotBlob;
+	snapshotBlob.data = &m_snapshotBlob[0];
+	snapshotBlob.raw_size = m_snapshotBlob.size();
+	
+	V8::SetNativesDataBlob(&nativesBlob);
+	V8::SetSnapshotDataBlob(&snapshotBlob);
+
+	// initialize platform
+	m_platform = std::unique_ptr<v8::Platform>(v8::platform::CreateDefaultPlatform());
+	V8::InitializePlatform(m_platform.get());
+
+#if 0
+	// set profiling disabled, but timer event logging enabled
+	int argc = 4;
+	const char* argv[] =
+	{
+		"",
+		"--noprof-auto",
+		"--prof",
+		"--log-timer-events"
+	};
+
+	V8::SetFlagsFromCommandLine(&argc, (char**)argv, false);
+#endif
+
+	// initialize global V8
+	V8::Initialize();
+
+	// create an array buffer allocator
+	m_arrayBufferAllocator = std::make_unique<ArrayBufferAllocator>();
+
+	// create an isolate
+	Isolate::CreateParams params;
+	params.array_buffer_allocator = m_arrayBufferAllocator.get();
+
+	m_isolate = Isolate::New(params);
+	m_isolate->SetFatalErrorHandler([] (const char* location, const char* message)
+	{
+		FatalError("V8 error at %s: %s", location, message);
+	});
+
+	// initialize the debugger
+	m_debugger = std::unique_ptr<V8Debugger>(CreateDebugger(m_isolate));
+
+#ifdef IS_FXSERVER
+	// initialize Node.js
+	Locker locker(m_isolate);
+	Isolate::Scope isolateScope(m_isolate);
+	v8::HandleScope handle_scope(m_isolate);
+
+	m_nodeData = node::CreateIsolateData(m_isolate, Instance<net::UvLoopManager>::Get()->GetOrCreate(std::string("default"))->GetLoop());
+#endif
+}
+
+static InitFunction initFunction([]()
+{
+	g_v8.Initialize();
+});
+
+V8ScriptGlobals::~V8ScriptGlobals()
+{
+	// clean up V8
+	/*m_isolate->Dispose();
+
+	V8::Dispose();
+	V8::ShutdownPlatform();*/
+
+	// actually don't, this deadlocks from a global destructor
+}
+
+// {9C268449-7AF4-4A3B-995A-3B1692E958AC}
+FX_DEFINE_GUID(CLSID_V8ScriptRuntime,
+			   0x9c268449, 0x7af4, 0x4a3b, 0x99, 0x5a, 0x3b, 0x16, 0x92, 0xe9, 0x58, 0xac);
+
+
+FX_NEW_FACTORY(V8ScriptRuntime);
+
+FX_IMPLEMENTS(CLSID_V8ScriptRuntime, IScriptRuntime);
+FX_IMPLEMENTS(CLSID_V8ScriptRuntime, IScriptFileHandlingRuntime);
+}