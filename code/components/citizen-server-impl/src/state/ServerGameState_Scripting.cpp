--- conflicted
+++ resolved
@@ -884,7 +884,6 @@
 		return entity->type == fx::sync::NetObjEntityType::Player;
 	}));
 
-<<<<<<< HEAD
 	fx::ScriptEngine::RegisterNativeHandler("GET_PLAYER_TEAM", MakePlayerEntityFunction([](fx::ScriptContext& context, const std::shared_ptr<fx::sync::SyncEntityState>& entity)
 	{
 		auto pn = entity->syncTree->GetPlayerGameState();
@@ -969,7 +968,7 @@
 		auto pn = entity->syncTree->GetPlayerGameState();
 
 		return pn ? pn->isSuperJumpEnabled : false;
-=======
+	}));
 	
 	fx::ScriptEngine::RegisterNativeHandler("IS_VEHICLE_EXTRA_TURNED_ON", makeEntityFunction([](fx::ScriptContext& context, const std::shared_ptr<fx::sync::SyncEntityState>& entity)
 	{
@@ -985,6 +984,5 @@
 		}
 
 		return isExtraTurnedOn;
->>>>>>> 6ed45501
 	}));
 });