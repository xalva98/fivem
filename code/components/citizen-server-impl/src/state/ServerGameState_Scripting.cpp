--- conflicted
+++ resolved
@@ -1278,7 +1278,6 @@
 		return resultVector;
 	}));
 
-<<<<<<< HEAD
 	fx::ScriptEngine::RegisterNativeHandler("GET_TRAIN_CARRIAGE_ENGINE", makeEntityFunction([](fx::ScriptContext& context, const fx::sync::SyncEntityPtr& entity)
 	{
 		auto train = entity->syncTree->GetTrainState();
@@ -1341,7 +1340,8 @@
 		entity->syncTree->IsEntityVisible(&visible);
 
 		return visible;
-=======
+	}));
+
 	fx::ScriptEngine::RegisterNativeHandler("GET_PED_SOURCE_OF_DAMAGE", makeEntityFunction([](fx::ScriptContext& context, const fx::sync::SyncEntityPtr& entity)
 	{
 		auto node = entity->syncTree->GetPedHealth();
@@ -1392,6 +1392,5 @@
 
 		// Return the entity
 		return gameState->MakeScriptHandle(returnEntity);
->>>>>>> 3d99aa22
 	}));
 });