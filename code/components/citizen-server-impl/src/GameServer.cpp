--- conflicted
+++ resolved
@@ -1303,11 +1303,7 @@
 			template <typename ServerImpl>
 			static void Process(const fwRefContainer<ServerImpl>& server, const net::PeerAddress& from, const std::string_view& dataView)
 			{
-<<<<<<< HEAD
-				const auto limiter = server->GetInstance()->GetComponent<fx::PeerAddressRateLimiterStore>()->GetRateLimiter("rcon", fx::RateLimiterDefaults{ 0.2, 5.0 });
-=======
 				auto limiter = server->GetInstance()->template GetComponent<fx::PeerAddressRateLimiterStore>()->GetRateLimiter("rcon", fx::RateLimiterDefaults{ 0.2, 5.0 });
->>>>>>> e44dc262
 
 				if (!fx::IsProxyAddress(from) && !limiter->Consume(from))
 				{
