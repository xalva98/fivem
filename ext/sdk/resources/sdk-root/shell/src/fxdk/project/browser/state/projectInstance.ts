--- conflicted
+++ resolved
@@ -1,284 +1,283 @@
-import { SystemResource } from "backend/system-resources/system-resources-constants";
-import { dispose, Disposer, IDisposableObject } from "fxdk/base/disposable";
-import { Api } from "fxdk/browser/Api";
-import { ProjectBuilderCommands } from "fxdk/project/contrib/builder/builder.commands";
-import { ExplorerRuntime } from "fxdk/project/contrib/explorer/explorer.runtime";
-import { deleteIcon } from "fxdk/ui/icons";
-import { makeAutoObservable } from "mobx";
-import { FXCodeState } from "personalities/fxcode/FXCodeState";
-import { APIRQ } from "shared/api.requests";
-import { ServerUpdateChannel } from "shared/api.types";
-import { ProjectAssetBaseConfig, ProjectManifest, ProjectOpenData } from "shared/project.types";
-import { ShellCommands } from "shell-api/commands";
-import { ShellEvents } from "shell-api/events";
-import { ConfirmationsState } from "store/ConfirmationsState";
-import { ProjectFsState } from "fxdk/project/browser/state/parts/FileSystem";
-import { RelocationContext } from "fxdk/project/browser/state/parts/RelocationContext";
-import { ProjectLocalStorage } from "./projectLocalStorage";
-import { AssetRuntimeDataStore } from "./parts/AssetRuntimeDataStore";
-import { ProjectApi } from "fxdk/project/common/project.api";
-import { ProjectPathsState, ProjectVariableSetter } from "fxdk/project/common/project.types";
-
-export class ProjectInstance implements IDisposableObject {
-  public readonly path: string;
-
-  public readonly pathsState: ProjectPathsState;
-  public readonly fileSystem: ProjectFsState;
-  public readonly relocation: RelocationContext;
-  public readonly localStorage: ProjectLocalStorage;
-  public readonly assetRuntimeData: AssetRuntimeDataStore;
-
-  public selectedEntryPath = '';
-
-  get manifest(): ProjectManifest {
-    return this._manifest;
-  }
-
-  get name(): string {
-    return this.manifest.name;
-  }
-
-  private toDispose: Disposer;
-  private _manifest: ProjectManifest;
-
-  constructor({ rootFsEntry, path, manifest, pathsState }: ProjectOpenData) {
-    this.path = path;
-    this.pathsState = pathsState;
-    this._manifest = manifest;
-
-    // That is so when used in project settings - elements inside can be normally tracked by mobx
-    this.manifest.variables ??= {};
-
-    makeAutoObservable(this);
-
-    this.toDispose = new Disposer();
-
-    this.relocation = new RelocationContext();
-    this.fileSystem = this.toDispose.register(new ProjectFsState(this.path, rootFsEntry));
-    this.localStorage = this.toDispose.register(new ProjectLocalStorage(this.path));
-    this.assetRuntimeData = this.toDispose.register(new AssetRuntimeDataStore());
-
-    this.toDispose.register(ShellEvents.on('fxdk:revealFile', this.revealFile));
-    this.toDispose.register(ShellEvents.on('fxdk:buildProject', this.buildProject));
-
-    this.toDispose.register(Api.on(ProjectApi.ManifestEndpoints.update, this.handleManifestUpdate));
-  }
-
-  dispose() {
-    dispose(this.toDispose);
-  }
-
-  getAssetConfig<T extends ProjectAssetBaseConfig>(assetPath: string): Partial<Omit<T, 'enabled'>> & ProjectAssetBaseConfig {
-    const config = this.manifest.assets[this.getRelativePath(assetPath)] as any;
-
-    if (!config) {
-      return {
-        enabled: false,
-      } as any;
-    }
-
-    return config;
-  }
-
-  setAssetConfig<T extends ProjectAssetBaseConfig>(assetPath: string, config: Partial<T>) {
-    // Store this naively to faster reflect change
-    const relativeAssetPath = this.getRelativePath(assetPath);
-
-    this.manifest.assets[relativeAssetPath] = {
-      ...(this.manifest.assets[relativeAssetPath] || null),
-      ...config,
-    };
-
-    const request: APIRQ.ProjectSetAssetConfig = {
-      assetPath,
-      config,
-    };
-
-    Api.send(ProjectApi.AssetEndpoints.setAssetConfig, request);
-  }
-
-  readonly setServerUpdateChannel = (channel: ServerUpdateChannel) => {
-    Api.send(ProjectApi.ManifestEndpoints.setServerUpdateChannel, channel);
-  };
-
-  toggleSystemResource(resource: SystemResource) {
-    const index = this.manifest.systemResources.indexOf(resource);
-
-    if (index !== -1) {
-      this.manifest.systemResources.splice(index, 1);
-    } else {
-      this.manifest.systemResources.push(resource);
-    }
-
-    Api.send(ProjectApi.ManifestEndpoints.setSystemResources, this.manifest.systemResources);
-  }
-
-  readonly select = (entryPath: string, scrollIntoView = true) => {
-    if (this.selectedEntryPath) {
-      ExplorerRuntime.getItem(this.selectedEntryPath)?.setSelected(false);
-    }
-
-    this.selectedEntryPath = entryPath;
-
-    ExplorerRuntime.getItem(entryPath)?.setSelected(true, scrollIntoView);
-  };
-
-  openFile(filePath: string, pinned = false) {
-    FXCodeState.openFile(filePath, pinned);
-
-    this.select(filePath);
-  }
-
-<<<<<<< HEAD
-  findInFiles(entryPath: string) {
-    FXCodeState.findInFiles(this.getRelativePath(entryPath));
-=======
-  revealInTerminal(entryPath: string) {
-    FXCodeState.revealInTerminal(entryPath.replace(/\w*\..*$/, ''));
->>>>>>> a06e2bc3
-  }
-
-  getRelativePath(inProjectPath: string): string {
-    return inProjectPath.substr(this.path.length + 1);
-  }
-
-  shallowScanEntryChildren(entryPath: string) {
-    Api.send(ProjectApi.FsEndpoints.shallowScanChildren, entryPath);
-  }
-
-  setVariable(variable: string, setter: ProjectVariableSetter, value: string | number | boolean) {
-    this.manifest.variables ??= {};
-
-    this.manifest.variables[variable] = {
-      setter,
-      value,
-    };
-
-    Api.send(ProjectApi.ManifestEndpoints.setVariable, {
-      variable,
-      setter,
-      value,
-    } as ProjectApi.ManifestRequests.SetVariable);
-  }
-
-  deleteVariable(variable: string) {
-    if (this.manifest.variables) {
-      delete this.manifest.variables[variable];
-
-      Api.send(ProjectApi.ManifestEndpoints.deleteVariable, variable);
-    }
-  }
-
-  readonly setPathState = (path: string, state: boolean) => {
-    this.pathsState[path] = state;
-
-    Api.send(ProjectApi.FsEndpoints.setPathsStatePatch, {
-      [path]: state,
-    });
-  };
-
-  readonly setPathsState = (patch: ProjectPathsState) => {
-    Object.assign(this.pathsState, patch);
-
-    Api.send(ProjectApi.FsEndpoints.setPathsStatePatch, patch);
-  };
-
-  readonly deleteEntryConfirmFirst = (entryPath: string, title: string, children: () => React.ReactNode) => {
-    ConfirmationsState.requestConfirm({
-      title,
-      buttonIcon: deleteIcon,
-      buttonText: 'Delete',
-      onConfirm: () => this.deleteEntry(entryPath),
-      children,
-    });
-  };
-
-  readonly deleteEntry = (entryPath: string) => {
-    Api.sendCallback(ProjectApi.FsEndpoints.deleteEntry, { entryPath }, (error, response) => {
-      if (error) {
-        return;
-      }
-
-      if (response === APIRQ.DeleteEntryResponse.FailedToRecycle) {
-        ConfirmationsState.requestConfirm({
-          title: 'Failed to recycle, delete permanently?',
-          buttonIcon: deleteIcon,
-          buttonText: 'Delete permanently',
-          onConfirm() {
-            const request: APIRQ.DeleteEntry = {
-              entryPath,
-              hardDelete: true,
-            };
-
-            Api.sendCallback(ProjectApi.FsEndpoints.deleteEntry, request, (error) => {
-              if (error) {
-                console.error(error);
-              }
-            });
-          },
-        });
-      }
-    });
-  };
-
-  readonly revealFile = (entryPathRaw: unknown) => {
-    if (typeof entryPathRaw !== 'string') {
-      return;
-    }
-
-    if (!entryPathRaw.startsWith(this.path.toLowerCase())) {
-      return;
-    }
-
-    const relativeEntryPath = entryPathRaw.substr(this.path.length + 1);
-    if (!relativeEntryPath) {
-      return;
-    }
-
-    // FXCode will always lower-case drive letter, so we fix it
-    const entryPath = `${this.path}\\${relativeEntryPath}`;
-    const entryDirPath = entryPath.substr(0, entryPath.lastIndexOf('\\'));
-    const entryPathParts = relativeEntryPath.split('\\');
-
-    // Open corresponding paths, if not in project root
-    if (entryDirPath !== this.path) {
-      let dirPath = this.path;
-      const patch: Record<string, boolean> = {};
-
-      while (entryPathParts.length) {
-        dirPath += '\\' + entryPathParts.shift();
-
-        patch[dirPath] = true;
-      }
-
-      this.setPathsState(patch);
-    }
-
-    this.select(entryPath);
-  };
-
-  readonly buildProject = (overrides?: Partial<APIRQ.ProjectBuild>) => {
-    const buildPath = this.localStorage.buildPath;
-    const useVersioning = this.localStorage.buildUseVersioning;
-    const deployArtifact = this.localStorage.buildUseArtifact;
-    const steamWebApiKey = this.localStorage.steamWebApiKey;
-    const tebexSecret = this.localStorage.tebexSecret;
-
-    if (!buildPath) {
-      return ShellCommands.invoke(ProjectBuilderCommands.OPEN);
-    }
-
-    Api.send(ProjectApi.BuilderEndpoints.build, {
-      buildPath,
-      useVersioning,
-      deployArtifact,
-      steamWebApiKey,
-      tebexSecret,
-      ...overrides,
-    } as APIRQ.ProjectBuild);
-  };
-
-  private readonly handleManifestUpdate = (manifest: ProjectManifest) => {
-    this._manifest = manifest;
-  };
-}
+import { SystemResource } from "backend/system-resources/system-resources-constants";
+import { dispose, Disposer, IDisposableObject } from "fxdk/base/disposable";
+import { Api } from "fxdk/browser/Api";
+import { ProjectBuilderCommands } from "fxdk/project/contrib/builder/builder.commands";
+import { ExplorerRuntime } from "fxdk/project/contrib/explorer/explorer.runtime";
+import { deleteIcon } from "fxdk/ui/icons";
+import { makeAutoObservable } from "mobx";
+import { FXCodeState } from "personalities/fxcode/FXCodeState";
+import { APIRQ } from "shared/api.requests";
+import { ServerUpdateChannel } from "shared/api.types";
+import { ProjectAssetBaseConfig, ProjectManifest, ProjectOpenData } from "shared/project.types";
+import { ShellCommands } from "shell-api/commands";
+import { ShellEvents } from "shell-api/events";
+import { ConfirmationsState } from "store/ConfirmationsState";
+import { ProjectFsState } from "fxdk/project/browser/state/parts/FileSystem";
+import { RelocationContext } from "fxdk/project/browser/state/parts/RelocationContext";
+import { ProjectLocalStorage } from "./projectLocalStorage";
+import { AssetRuntimeDataStore } from "./parts/AssetRuntimeDataStore";
+import { ProjectApi } from "fxdk/project/common/project.api";
+import { ProjectPathsState, ProjectVariableSetter } from "fxdk/project/common/project.types";
+
+export class ProjectInstance implements IDisposableObject {
+  public readonly path: string;
+
+  public readonly pathsState: ProjectPathsState;
+  public readonly fileSystem: ProjectFsState;
+  public readonly relocation: RelocationContext;
+  public readonly localStorage: ProjectLocalStorage;
+  public readonly assetRuntimeData: AssetRuntimeDataStore;
+
+  public selectedEntryPath = '';
+
+  get manifest(): ProjectManifest {
+    return this._manifest;
+  }
+
+  get name(): string {
+    return this.manifest.name;
+  }
+
+  private toDispose: Disposer;
+  private _manifest: ProjectManifest;
+
+  constructor({ rootFsEntry, path, manifest, pathsState }: ProjectOpenData) {
+    this.path = path;
+    this.pathsState = pathsState;
+    this._manifest = manifest;
+
+    // That is so when used in project settings - elements inside can be normally tracked by mobx
+    this.manifest.variables ??= {};
+
+    makeAutoObservable(this);
+
+    this.toDispose = new Disposer();
+
+    this.relocation = new RelocationContext();
+    this.fileSystem = this.toDispose.register(new ProjectFsState(this.path, rootFsEntry));
+    this.localStorage = this.toDispose.register(new ProjectLocalStorage(this.path));
+    this.assetRuntimeData = this.toDispose.register(new AssetRuntimeDataStore());
+
+    this.toDispose.register(ShellEvents.on('fxdk:revealFile', this.revealFile));
+    this.toDispose.register(ShellEvents.on('fxdk:buildProject', this.buildProject));
+
+    this.toDispose.register(Api.on(ProjectApi.ManifestEndpoints.update, this.handleManifestUpdate));
+  }
+
+  dispose() {
+    dispose(this.toDispose);
+  }
+
+  getAssetConfig<T extends ProjectAssetBaseConfig>(assetPath: string): Partial<Omit<T, 'enabled'>> & ProjectAssetBaseConfig {
+    const config = this.manifest.assets[this.getRelativePath(assetPath)] as any;
+
+    if (!config) {
+      return {
+        enabled: false,
+      } as any;
+    }
+
+    return config;
+  }
+
+  setAssetConfig<T extends ProjectAssetBaseConfig>(assetPath: string, config: Partial<T>) {
+    // Store this naively to faster reflect change
+    const relativeAssetPath = this.getRelativePath(assetPath);
+
+    this.manifest.assets[relativeAssetPath] = {
+      ...(this.manifest.assets[relativeAssetPath] || null),
+      ...config,
+    };
+
+    const request: APIRQ.ProjectSetAssetConfig = {
+      assetPath,
+      config,
+    };
+
+    Api.send(ProjectApi.AssetEndpoints.setAssetConfig, request);
+  }
+
+  readonly setServerUpdateChannel = (channel: ServerUpdateChannel) => {
+    Api.send(ProjectApi.ManifestEndpoints.setServerUpdateChannel, channel);
+  };
+
+  toggleSystemResource(resource: SystemResource) {
+    const index = this.manifest.systemResources.indexOf(resource);
+
+    if (index !== -1) {
+      this.manifest.systemResources.splice(index, 1);
+    } else {
+      this.manifest.systemResources.push(resource);
+    }
+
+    Api.send(ProjectApi.ManifestEndpoints.setSystemResources, this.manifest.systemResources);
+  }
+
+  readonly select = (entryPath: string, scrollIntoView = true) => {
+    if (this.selectedEntryPath) {
+      ExplorerRuntime.getItem(this.selectedEntryPath)?.setSelected(false);
+    }
+
+    this.selectedEntryPath = entryPath;
+
+    ExplorerRuntime.getItem(entryPath)?.setSelected(true, scrollIntoView);
+  };
+
+  openFile(filePath: string, pinned = false) {
+    FXCodeState.openFile(filePath, pinned);
+
+    this.select(filePath);
+  }
+
+  findInFiles(entryPath: string) {
+    FXCodeState.findInFiles(this.getRelativePath(entryPath));
+  }
+
+  revealInTerminal(entryPath: string) {
+    FXCodeState.revealInTerminal(entryPath.replace(/\w*\..*$/, ''));
+  }
+
+  getRelativePath(inProjectPath: string): string {
+    return inProjectPath.substr(this.path.length + 1);
+  }
+
+  shallowScanEntryChildren(entryPath: string) {
+    Api.send(ProjectApi.FsEndpoints.shallowScanChildren, entryPath);
+  }
+
+  setVariable(variable: string, setter: ProjectVariableSetter, value: string | number | boolean) {
+    this.manifest.variables ??= {};
+
+    this.manifest.variables[variable] = {
+      setter,
+      value,
+    };
+
+    Api.send(ProjectApi.ManifestEndpoints.setVariable, {
+      variable,
+      setter,
+      value,
+    } as ProjectApi.ManifestRequests.SetVariable);
+  }
+
+  deleteVariable(variable: string) {
+    if (this.manifest.variables) {
+      delete this.manifest.variables[variable];
+
+      Api.send(ProjectApi.ManifestEndpoints.deleteVariable, variable);
+    }
+  }
+
+  readonly setPathState = (path: string, state: boolean) => {
+    this.pathsState[path] = state;
+
+    Api.send(ProjectApi.FsEndpoints.setPathsStatePatch, {
+      [path]: state,
+    });
+  };
+
+  readonly setPathsState = (patch: ProjectPathsState) => {
+    Object.assign(this.pathsState, patch);
+
+    Api.send(ProjectApi.FsEndpoints.setPathsStatePatch, patch);
+  };
+
+  readonly deleteEntryConfirmFirst = (entryPath: string, title: string, children: () => React.ReactNode) => {
+    ConfirmationsState.requestConfirm({
+      title,
+      buttonIcon: deleteIcon,
+      buttonText: 'Delete',
+      onConfirm: () => this.deleteEntry(entryPath),
+      children,
+    });
+  };
+
+  readonly deleteEntry = (entryPath: string) => {
+    Api.sendCallback(ProjectApi.FsEndpoints.deleteEntry, { entryPath }, (error, response) => {
+      if (error) {
+        return;
+      }
+
+      if (response === APIRQ.DeleteEntryResponse.FailedToRecycle) {
+        ConfirmationsState.requestConfirm({
+          title: 'Failed to recycle, delete permanently?',
+          buttonIcon: deleteIcon,
+          buttonText: 'Delete permanently',
+          onConfirm() {
+            const request: APIRQ.DeleteEntry = {
+              entryPath,
+              hardDelete: true,
+            };
+
+            Api.sendCallback(ProjectApi.FsEndpoints.deleteEntry, request, (error) => {
+              if (error) {
+                console.error(error);
+              }
+            });
+          },
+        });
+      }
+    });
+  };
+
+  readonly revealFile = (entryPathRaw: unknown) => {
+    if (typeof entryPathRaw !== 'string') {
+      return;
+    }
+
+    if (!entryPathRaw.startsWith(this.path.toLowerCase())) {
+      return;
+    }
+
+    const relativeEntryPath = entryPathRaw.substr(this.path.length + 1);
+    if (!relativeEntryPath) {
+      return;
+    }
+
+    // FXCode will always lower-case drive letter, so we fix it
+    const entryPath = `${this.path}\\${relativeEntryPath}`;
+    const entryDirPath = entryPath.substr(0, entryPath.lastIndexOf('\\'));
+    const entryPathParts = relativeEntryPath.split('\\');
+
+    // Open corresponding paths, if not in project root
+    if (entryDirPath !== this.path) {
+      let dirPath = this.path;
+      const patch: Record<string, boolean> = {};
+
+      while (entryPathParts.length) {
+        dirPath += '\\' + entryPathParts.shift();
+
+        patch[dirPath] = true;
+      }
+
+      this.setPathsState(patch);
+    }
+
+    this.select(entryPath);
+  };
+
+  readonly buildProject = (overrides?: Partial<APIRQ.ProjectBuild>) => {
+    const buildPath = this.localStorage.buildPath;
+    const useVersioning = this.localStorage.buildUseVersioning;
+    const deployArtifact = this.localStorage.buildUseArtifact;
+    const steamWebApiKey = this.localStorage.steamWebApiKey;
+    const tebexSecret = this.localStorage.tebexSecret;
+
+    if (!buildPath) {
+      return ShellCommands.invoke(ProjectBuilderCommands.OPEN);
+    }
+
+    Api.send(ProjectApi.BuilderEndpoints.build, {
+      buildPath,
+      useVersioning,
+      deployArtifact,
+      steamWebApiKey,
+      tebexSecret,
+      ...overrides,
+    } as APIRQ.ProjectBuild);
+  };
+
+  private readonly handleManifestUpdate = (manifest: ProjectManifest) => {
+    this._manifest = manifest;
+  };
+}