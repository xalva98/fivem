import React from 'react';
import { IToolbarTitleViewParticipant, IToolbarViewParticipant, ToolbarParticipants } from 'fxdk/contrib/toolbar/browser/toolbarExtensions';
import { ProjectView } from './ProjectView';
import { ShellState } from 'store/ShellState';
import { ProjectControls } from './ProjectControls/ProjectControls';
import { ShellCommands } from 'shell-api/commands';
import { ProjectCommands } from './project.commands';
import { Api } from 'fxdk/browser/Api';
import { APIRQ } from 'shared/api.requests';
import { EntryRelocateOperation } from 'fxdk/project/browser/state/parts/RelocationContext';
import { Project } from './state/project';
import { ProjectLoader } from './state/projectLoader';
import { ProjectApi } from '../common/project.api';
import { closeIcon } from 'fxdk/ui/icons';

ShellCommands.register(ProjectCommands.ASSET_SET_ENABLED, (assetPath: string, enabled: boolean) => {
  Project.setAssetConfig(assetPath, {
    enabled,
  });
});

ShellCommands.register(ProjectCommands.SET_COPY_RELOCATION_CONTEXT, (entryPath: string) => {
  Project.relocation.set(entryPath, EntryRelocateOperation.Copy);
});

ShellCommands.register(ProjectCommands.SET_MOVE_RELOCATION_CONTEXT, (entryPath: string) => {
  Project.relocation.set(entryPath, EntryRelocateOperation.Move);
});

ShellCommands.register(ProjectCommands.APPLY_RELOCATION, (entryPath: string) => {
  Project.relocation.apply(entryPath);
});

ShellCommands.register(ProjectCommands.DELETE_ENTRY, (entryPath: string) => {
  Project.deleteEntry(entryPath);
});

ShellCommands.register(ProjectCommands.DELETE_ENTRY_CONFIRM_FIRST, (entryPath: string, title: string, children: () => React.ReactNode) => {
  Project.deleteEntryConfirmFirst(entryPath, title, children);
});

ShellCommands.register(ProjectCommands.OPEN_IN_EXPLORER, (entryPath: string) => {
  invokeNative('openFolderAndSelectFile', entryPath);
});

ShellCommands.register(ProjectCommands.CREATE_FILE, async (filePath: string, fileName: string) => {
  const fullFilePath: string = await Api.sendPromise(ProjectApi.FsEndpoints.createFile, {
    filePath,
    fileName,
  } as APIRQ.ProjectCreateFile);

  Project.openFile(fullFilePath, true);
});

<<<<<<< HEAD
ShellCommands.register(ProjectCommands.FIND_IN_FOLDER, async (entryPath: string) => {
  Project.findInFiles(entryPath);
=======
ShellCommands.register(ProjectCommands.REVEAL_IN_TERMINAL, async (entryPath: string) => {
  Project.revealInTerminal(entryPath);
>>>>>>> a06e2bc3
});

ShellCommands.register(ProjectCommands.CREATE_DIRECTORY, (directoryPath: string, directoryName: string) => {
  Api.send(ProjectApi.FsEndpoints.createDirectory, {
    directoryPath,
    directoryName,
  } as APIRQ.ProjectCreateDirectory);
});

ToolbarParticipants.registerView(new class ProjectViewParticipant implements IToolbarViewParticipant {
  readonly id = 'project-view';

  render() {
    return (
      <ProjectView />
    );
  }
});

ToolbarParticipants.registerTitleView(new class ProjectTitleViewParticipant implements IToolbarTitleViewParticipant {
  readonly id = 'project-title-view';

  isVisible() {
    return ShellState.isMainPersonality;
  }

  render() {
    return (
      <ProjectControls />
    );
  }
});

ToolbarParticipants.registerMenuItem({
  id: 'project-close',
  order: Number.MAX_SAFE_INTEGER,
  group: 'project-switch',
  item: {
    id: 'project-close',
    text: 'Close Project',
    icon: closeIcon,
    onClick: ProjectLoader.close,
  },
});
<|MERGE_RESOLUTION|>--- conflicted
+++ resolved
@@ -1,105 +1,104 @@
-import React from 'react';
-import { IToolbarTitleViewParticipant, IToolbarViewParticipant, ToolbarParticipants } from 'fxdk/contrib/toolbar/browser/toolbarExtensions';
-import { ProjectView } from './ProjectView';
-import { ShellState } from 'store/ShellState';
-import { ProjectControls } from './ProjectControls/ProjectControls';
-import { ShellCommands } from 'shell-api/commands';
-import { ProjectCommands } from './project.commands';
-import { Api } from 'fxdk/browser/Api';
-import { APIRQ } from 'shared/api.requests';
-import { EntryRelocateOperation } from 'fxdk/project/browser/state/parts/RelocationContext';
-import { Project } from './state/project';
-import { ProjectLoader } from './state/projectLoader';
-import { ProjectApi } from '../common/project.api';
-import { closeIcon } from 'fxdk/ui/icons';
-
-ShellCommands.register(ProjectCommands.ASSET_SET_ENABLED, (assetPath: string, enabled: boolean) => {
-  Project.setAssetConfig(assetPath, {
-    enabled,
-  });
-});
-
-ShellCommands.register(ProjectCommands.SET_COPY_RELOCATION_CONTEXT, (entryPath: string) => {
-  Project.relocation.set(entryPath, EntryRelocateOperation.Copy);
-});
-
-ShellCommands.register(ProjectCommands.SET_MOVE_RELOCATION_CONTEXT, (entryPath: string) => {
-  Project.relocation.set(entryPath, EntryRelocateOperation.Move);
-});
-
-ShellCommands.register(ProjectCommands.APPLY_RELOCATION, (entryPath: string) => {
-  Project.relocation.apply(entryPath);
-});
-
-ShellCommands.register(ProjectCommands.DELETE_ENTRY, (entryPath: string) => {
-  Project.deleteEntry(entryPath);
-});
-
-ShellCommands.register(ProjectCommands.DELETE_ENTRY_CONFIRM_FIRST, (entryPath: string, title: string, children: () => React.ReactNode) => {
-  Project.deleteEntryConfirmFirst(entryPath, title, children);
-});
-
-ShellCommands.register(ProjectCommands.OPEN_IN_EXPLORER, (entryPath: string) => {
-  invokeNative('openFolderAndSelectFile', entryPath);
-});
-
-ShellCommands.register(ProjectCommands.CREATE_FILE, async (filePath: string, fileName: string) => {
-  const fullFilePath: string = await Api.sendPromise(ProjectApi.FsEndpoints.createFile, {
-    filePath,
-    fileName,
-  } as APIRQ.ProjectCreateFile);
-
-  Project.openFile(fullFilePath, true);
-});
-
-<<<<<<< HEAD
-ShellCommands.register(ProjectCommands.FIND_IN_FOLDER, async (entryPath: string) => {
-  Project.findInFiles(entryPath);
-=======
-ShellCommands.register(ProjectCommands.REVEAL_IN_TERMINAL, async (entryPath: string) => {
-  Project.revealInTerminal(entryPath);
->>>>>>> a06e2bc3
-});
-
-ShellCommands.register(ProjectCommands.CREATE_DIRECTORY, (directoryPath: string, directoryName: string) => {
-  Api.send(ProjectApi.FsEndpoints.createDirectory, {
-    directoryPath,
-    directoryName,
-  } as APIRQ.ProjectCreateDirectory);
-});
-
-ToolbarParticipants.registerView(new class ProjectViewParticipant implements IToolbarViewParticipant {
-  readonly id = 'project-view';
-
-  render() {
-    return (
-      <ProjectView />
-    );
-  }
-});
-
-ToolbarParticipants.registerTitleView(new class ProjectTitleViewParticipant implements IToolbarTitleViewParticipant {
-  readonly id = 'project-title-view';
-
-  isVisible() {
-    return ShellState.isMainPersonality;
-  }
-
-  render() {
-    return (
-      <ProjectControls />
-    );
-  }
-});
-
-ToolbarParticipants.registerMenuItem({
-  id: 'project-close',
-  order: Number.MAX_SAFE_INTEGER,
-  group: 'project-switch',
-  item: {
-    id: 'project-close',
-    text: 'Close Project',
-    icon: closeIcon,
-    onClick: ProjectLoader.close,
-  },
-});
+import React from 'react';
+import { IToolbarTitleViewParticipant, IToolbarViewParticipant, ToolbarParticipants } from 'fxdk/contrib/toolbar/browser/toolbarExtensions';
+import { ProjectView } from './ProjectView';
+import { ShellState } from 'store/ShellState';
+import { ProjectControls } from './ProjectControls/ProjectControls';
+import { ShellCommands } from 'shell-api/commands';
+import { ProjectCommands } from './project.commands';
+import { Api } from 'fxdk/browser/Api';
+import { APIRQ } from 'shared/api.requests';
+import { EntryRelocateOperation } from 'fxdk/project/browser/state/parts/RelocationContext';
+import { Project } from './state/project';
+import { ProjectLoader } from './state/projectLoader';
+import { ProjectApi } from '../common/project.api';
+import { closeIcon } from 'fxdk/ui/icons';
+
+ShellCommands.register(ProjectCommands.ASSET_SET_ENABLED, (assetPath: string, enabled: boolean) => {
+  Project.setAssetConfig(assetPath, {
+    enabled,
+  });
+});
+
+ShellCommands.register(ProjectCommands.SET_COPY_RELOCATION_CONTEXT, (entryPath: string) => {
+  Project.relocation.set(entryPath, EntryRelocateOperation.Copy);
+});
+
+ShellCommands.register(ProjectCommands.SET_MOVE_RELOCATION_CONTEXT, (entryPath: string) => {
+  Project.relocation.set(entryPath, EntryRelocateOperation.Move);
+});
+
+ShellCommands.register(ProjectCommands.APPLY_RELOCATION, (entryPath: string) => {
+  Project.relocation.apply(entryPath);
+});
+
+ShellCommands.register(ProjectCommands.DELETE_ENTRY, (entryPath: string) => {
+  Project.deleteEntry(entryPath);
+});
+
+ShellCommands.register(ProjectCommands.DELETE_ENTRY_CONFIRM_FIRST, (entryPath: string, title: string, children: () => React.ReactNode) => {
+  Project.deleteEntryConfirmFirst(entryPath, title, children);
+});
+
+ShellCommands.register(ProjectCommands.OPEN_IN_EXPLORER, (entryPath: string) => {
+  invokeNative('openFolderAndSelectFile', entryPath);
+});
+
+ShellCommands.register(ProjectCommands.CREATE_FILE, async (filePath: string, fileName: string) => {
+  const fullFilePath: string = await Api.sendPromise(ProjectApi.FsEndpoints.createFile, {
+    filePath,
+    fileName,
+  } as APIRQ.ProjectCreateFile);
+
+  Project.openFile(fullFilePath, true);
+});
+
+ShellCommands.register(ProjectCommands.FIND_IN_FOLDER, async (entryPath: string) => {
+  Project.findInFiles(entryPath);
+});
+
+ShellCommands.register(ProjectCommands.REVEAL_IN_TERMINAL, async (entryPath: string) => {
+  Project.revealInTerminal(entryPath);
+});
+
+ShellCommands.register(ProjectCommands.CREATE_DIRECTORY, (directoryPath: string, directoryName: string) => {
+  Api.send(ProjectApi.FsEndpoints.createDirectory, {
+    directoryPath,
+    directoryName,
+  } as APIRQ.ProjectCreateDirectory);
+});
+
+ToolbarParticipants.registerView(new class ProjectViewParticipant implements IToolbarViewParticipant {
+  readonly id = 'project-view';
+
+  render() {
+    return (
+      <ProjectView />
+    );
+  }
+});
+
+ToolbarParticipants.registerTitleView(new class ProjectTitleViewParticipant implements IToolbarTitleViewParticipant {
+  readonly id = 'project-title-view';
+
+  isVisible() {
+    return ShellState.isMainPersonality;
+  }
+
+  render() {
+    return (
+      <ProjectControls />
+    );
+  }
+});
+
+ToolbarParticipants.registerMenuItem({
+  id: 'project-close',
+  order: Number.MAX_SAFE_INTEGER,
+  group: 'project-switch',
+  item: {
+    id: 'project-close',
+    text: 'Close Project',
+    icon: closeIcon,
+    onClick: ProjectLoader.close,
+  },
+});