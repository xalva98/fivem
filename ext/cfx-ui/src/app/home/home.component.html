<div class="home">
	<div class="oi">
		<div class="left">
			<ul class="links">
				<li (click)="openLink('https://fivem.net')" aria-label="Opens in browser" data-balloon-pos="right" *ngIf="gameName == 'gta5'">
					FiveM.net
				</li>
				<li (click)="openLink('https://redm.gg')" aria-label="Opens in browser" data-balloon-pos="right" *ngIf="gameName == 'rdr3'">
					RedM.gg
				</li>
				<li (click)="openLink('https://libertym.net')" aria-label="Opens in browser" data-balloon-pos="right" *ngIf="gameName == 'ny'">
					LibertyM.net
				</li>
				<li (click)="openLink('https://forum.cfx.re')" aria-label="Opens in browser" data-balloon-pos="right">
					Forum
				</li>
				<li (click)="openLink('https://patreon.com/fivem')" aria-label="Opens in browser" data-balloon-pos="right">
					Patreon
				</li>
			</ul>

			<!--Template for content: <div class="danger|warning">Shit <a href="shit">meh</a></div>-->
			<div
				class="service-message with-links"
				(click)="serviceMessageClick($event)"
				*ngIf="serviceMessage"
				[innerHTML]="serviceMessage"
			>
			</div>
<<<<<<< HEAD
            <div class="right" id="statuspage_indicator"
                 (click)="openLink('https://status.cfx.re/')"
                 *ngIf="statusLevel && gameName != 'rdr3'"
            >
                <div
                    aria-label="Server Status"
                    data-balloon-pos="right"
                ><span class="material-icons-outlined" [ngClass]="{'status-good': this.statusLevel === 1, 'status-warn': this.statusLevel === 2, 'status-bad': this.statusLevel === 3}">fiber_manual_record</span></div>
            </div>
=======
			<div class="right" id="statuspage_indicator"
					(click)="openLink('https://status.cfx.re/')"
					*ngIf="statusLevel"
			>
				<div
					attr.aria-label="{{this.statusMessage}}"
					data-balloon-pos="right"
				>
					<span class="material-icons-outlined status-indicator status-good" *ngIf="this.statusLevel === 1">check_circle</span>
					<span class="material-icons-outlined status-indicator status-warn" *ngIf="this.statusLevel === 2">error_outline</span>
					<span class="material-icons-outlined status-indicator status-bad" *ngIf="this.statusLevel === 3">cancel</span>
				</div>
			</div>
>>>>>>> 88edf5d4
		</div>
		<div class="right" *ngIf="gameName != 'rdr3' && gameName != 'ny'">
			<div class="player-stats" *ngIf="playerStats">
				<div
					aria-label="Current players count"
					data-balloon-pos="left"
				><span class="material-icons-outlined">people</span> {{playerStats[0]}}k</div>
				<div
					aria-label="Last 24h players peak"
					data-balloon-pos="left"
				><span class="material-icons-outlined trending">trending_up</span> {{playerStats[2]}}k</div>
			</div>
			<button *ngIf="!currentAccount" class="cfx-button primary account-link" (click)="toggleAuthModal()">
				Link account
			</button>
			<div
				*ngIf="currentAccount && !streamerMode"
				[style.backgroundImage]="currentAccount.getAvatarUrlForCss()"
				data-balloon-pos="left"
				[attr.aria-label]="currentAccount.username"
				class="userpic"
			>
				<span class="material-icons-outlined" *ngIf="currentAccount.isPremium || currentAccount.isStaff">star</span>
			</div>
		</div>
	</div>

	<div class="layout">
		<div class="play">
			<a class="card servers_link" [routerLink]="['/servers']">
				<div class="top">
					<h1 class="card_title">
						<svg>
							<use [attr.xlink:href]="'#logo-' + gameName"></use>
						</svg>
						<span l10nTranslate>
							#BottomNav_Play
						</span>
					</h1>
					<div *ngIf="currentAccount" class="nickname">
						Welcome back, {{ currentAccount.username }}
					</div>
				</div>
				<div class="memeing">
					<article [innerHTML]="welcomeMessage" (click)="clickContent($event)">
					</article>
				</div>
			</a>

			<div class="last-server" *ngIf="lastServer" (click)="attemptConnectTo(lastServer)">
				<div class="content">
					<figure class="icon">
						<img [src]="lastServer.sanitizedIcon || 'http://picsum.photos/96/96'">
					</figure>
					<div class="title" [innerHTML]="(lastServer.historyEntry.hostname)||'test' | escape | colorize"></div>
					<span class="players" *ngIf="lastServer.server">
						{{lastServer.server.currentPlayers}}<span class="max">/{{lastServer.server.maxPlayers}}</span>
					</span>
				</div>
				<div class="info">
					<span
						class="status"
						[class.loading]="lastServer.status === HistoryServerStatus.Loading"
						[class.online]="lastServer.status === HistoryServerStatus.Online"
						[class.offline]="lastServer.status === HistoryServerStatus.Offline"
					>
						{{HistoryServerStatus[lastServer.status]}}
					</span>

					<span class="time" *ngIf="lastServer.historyEntry.time">
						{{ '#DirectConnect_LastPlayed' | translate:locale.language }}:
						{{ lastServer.historyEntry.time | dfnsFormatDistanceToNow:{ addSuffix: true } }}
					</span>
				</div>
			</div>
		</div>

		<div class="links">
			<a [routerLink]="['/servers/premium']" class="nav-item subnav-item" routerLinkActive="active"
				*ngIf="gameName !== 'rdr3' && gameName != 'ny'">
				<span class="material-icons-outlined supporters">monetization_on</span>
				<span l10nTranslate>
					#ServerList_Premium
				</span>
			</a>
			<a [routerLink]="['/servers/history']" class="nav-item subnav-item" routerLinkActive="active">
				<span class="material-icons-outlined history">history</span>
				<span l10nTranslate>
					#ServerList_History
				</span>
			</a>
			<a [routerLink]="['/servers/favorites']" class="nav-item subnav-item" routerLinkActive="active"
				*ngIf="gameName !== 'rdr3' && gameName != 'ny'">
				<span class="material-icons-outlined favorites">grade</span>
				<span l10nTranslate>
					#ServerList_Favorites
				</span>
			</a>
			<a class="nav-item subnav-item" (click)="connectToLocal()" *ngIf="localhost">
				<span class="material-icons-outlined localhost">computer</span>
				<span>
					{{localhostName}}
				</span>
			</a>
		</div>

		<a class="card ad"
			[routerLink]="[(this.topServer) ? '/servers/detail/' + this.topServer.address : '']"
			style="--banner-image: url({{this.topServer?.data?.vars?.banner_detail || 'nah'}})">
			<div *ngIf="this.topServer">
				<h3 class="card_title">
					<span class="material-icons-outlined">trending_up</span>
					<span *ngIf="!this.currentAccount">AD: </span>
					<span [innerHTML]="(this.topServer && this.topServer.hostname)||'test' | escape | colorize"></span>
				</h3>

				<section>
					<div>
						<span [class]="'flag-icon flag-icon-' + this.topServer.data.vars.locale.split('-')[1].toLowerCase()"></span>
					</div>

					<div>
						<span class="material-icons-outlined">group</span>
						{{(this.topServer && this.topServer.currentPlayers)||0}}<span class="capacity">/{{(this.topServer && this.topServer.maxPlayers)||32}}</span>
					</div>

					<div>
						<span class="material-icons-outlined">arrow_upward</span>
						{{(this.topServer && this.topServer.upvotePower)||0}}
					</div>

					<span *ngIf="!this.currentAccount" l10nTranslate>
						#Home_AdDetail
					</span>
				</section>
			</div>
		</a>

		<a class="card story" [routerLink]="['/story']" *ngIf="gameName !== 'rdr3' && gameName != 'ny'">
			<h3 class="card_title">
				<span class="material-icons-outlined">play_arrow</span>
				<span l10nTranslate>#BottomNav_Story</span>
			</h3>
			<p>
				Play GTA V story mode in FiveM, with addons loaded, FiveM's engine improvements and seamless integration.
				<br/>
				You can place saved games in %USERPROFILE%\Saved Games\CitizenFX\GTA5.
			</p>
		</a>

		<a class="card replay" [routerLink]="['/editor']" routerLinkActive="active" *ngIf="gameName !== 'rdr3' && gameName != 'ny'">
			<h3 class="card_title">
				<span class="material-icons-outlined">replay</span>
				<span l10nTranslate>
					#BottomNav_ReplayEditor
				</span>
			</h3>
		</a>

		<div class="create">
			<app-create-home></app-create-home>
		</div>

		<div class="tweets community">
			<div class="title">Community</div>
			<app-home-tweet class="message" [actuallyTweet]="true" *ngFor="let tweet of communityTweets" [tweet]="tweet">
			</app-home-tweet>
		</div>

		<div class="tweets official">
			<div class="title" *ngIf="gameName === 'gta5'">FiveM Official</div>
			<div class="title" *ngIf="gameName !== 'gta5'">Cfx.re Official</div>
			<app-home-tweet class="message" [actuallyTweet]="true" *ngFor="let tweet of officialTweets" [tweet]="tweet">
			</app-home-tweet>
		</div>
	</div>
</div><|MERGE_RESOLUTION|>--- conflicted
+++ resolved
@@ -27,20 +27,9 @@
 				[innerHTML]="serviceMessage"
 			>
 			</div>
-<<<<<<< HEAD
-            <div class="right" id="statuspage_indicator"
-                 (click)="openLink('https://status.cfx.re/')"
-                 *ngIf="statusLevel && gameName != 'rdr3'"
-            >
-                <div
-                    aria-label="Server Status"
-                    data-balloon-pos="right"
-                ><span class="material-icons-outlined" [ngClass]="{'status-good': this.statusLevel === 1, 'status-warn': this.statusLevel === 2, 'status-bad': this.statusLevel === 3}">fiber_manual_record</span></div>
-            </div>
-=======
 			<div class="right" id="statuspage_indicator"
 					(click)="openLink('https://status.cfx.re/')"
-					*ngIf="statusLevel"
+					*ngIf="statusLevel && gameName != 'rdr3'"
 			>
 				<div
 					attr.aria-label="{{this.statusMessage}}"
@@ -51,7 +40,6 @@
 					<span class="material-icons-outlined status-indicator status-bad" *ngIf="this.statusLevel === 3">cancel</span>
 				</div>
 			</div>
->>>>>>> 88edf5d4
 		</div>
 		<div class="right" *ngIf="gameName != 'rdr3' && gameName != 'ny'">
 			<div class="player-stats" *ngIf="playerStats">
